--- conflicted
+++ resolved
@@ -14,15 +14,11 @@
         "solidity-docgen": "rm -rf docs/docs/api* && npm i && npx hardhat docgen --exclude interfaces,libs,ERC677BridgeTokenRewardable.sol . contracts docs && node docs/website/sidebars-fix.js",
         "generate-uml": "sol2uml ./contracts -o docs/classDiagram.svg",
         "clean": "rm -rf artifacts/ cache/ coverage/ typechain/ typechain-types/ src/ coverage.json",
-<<<<<<< HEAD
-        "testOnTestnet": "export CONTRACTS_NO_UPGRADE_PROXY=true && ./node_modules/.bin/truffle test  --network testNet test/KeyGenHistory.js test/mockContracts/BlockRewardHbbftMock.sol  test/mockContracts/RandomHbbftMock.sol test/mockContracts/ValidatorSetHbbftMock.sol test/mockContracts/StakingHbbftMock.sol",
+        "solhint": "./node_modules/.bin/solhint -f table 'contracts/**/*.sol'",
+        "solhint:ci": "./node_modules/.bin/solhint --disc --max-warnings 0 -f compact 'contracts/**/*.sol' > /dev/null",
+        "solhint:sarif-report": "./node_modules/.bin/solhint --disc -f sarif 'contracts/**/*.sol' > solhint_report.sarif",
         "getFunctionSignatures": "node scripts/getFunctionSignatures.js",
         "typechain": "npx typechain --target ethers-v5 --out-dir src/types 'artifacts/contracts/**/!(*.dbg).json'"
-=======
-        "solhint": "./node_modules/.bin/solhint -f table 'contracts/**/*.sol'",
-        "solhint:ci": "./node_modules/.bin/solhint --disc --max-warnings 0 -f compact 'contracts/**/*.sol' > /dev/null",
-        "solhint:sarif-report": "./node_modules/.bin/solhint --disc -f sarif 'contracts/**/*.sol' > solhint_report.sarif"
->>>>>>> 321dbbc3
     },
     "repository": {
         "type": "git",
