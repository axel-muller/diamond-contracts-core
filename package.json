{
  "name": "posdao-contracts",
  "version": "0.1.0",
  "description": "Smart contracts for DPoS",
  "main": "index.js",
  "scripts": {
    "compile": "node_modules/.bin/truffle compile",
    "coverage": "SOLIDITY_COVERAGE=true bash scripts/test.sh",
    "docs-publish": "npm run solidity-docgen && cd docs/website && npm i && npm run publish-gh-pages",
    "docs-start": "npm run solidity-docgen && cd docs/website && npm i && npm start",
    "flat": "bash scripts/make_flat.sh",
    "solhint": "node_modules/.bin/solhint \"contracts/**/*.sol\"",
    "solidity-docgen": "rm -rf docs/docs/api* && npm i && solidity-docgen --exclude interfaces,libs,Migrations.sol . contracts docs && node docs/website/sidebars-fix.js",
    "test": "node scripts/check_for_clashing.js && bash scripts/test.sh"
  },
  "repository": {
    "type": "git",
    "url": "git+https://github.com/poanetwork/posdao-contracts.git"
  },
  "author": "vadim@poa.network",
  "bugs": {
    "url": "https://github.com/poanetwork/posdao-contracts/issues"
  },
  "homepage": "https://github.com/poanetwork/posdao-contracts#readme",
  "dependencies": {
    "solidity-docgen": "0.1.1",
    "solidity-flattener": "github:poanetwork/solidity-flattener#master"
  },
  "devDependencies": {
    "chai": "^4.2.0",
    "chai-as-promised": "^7.1.1",
    "chai-bn": "^0.1.1",
    "eth-gas-reporter": "^0.2.12",
    "ganache-cli": "^6.6.0",
    "mochawesome": "^3.1.1",
    "solc": "0.5.10",
    "solhint": "^2.0.0",
<<<<<<< HEAD
    "truffle": "^5.0.34",
=======
    "solidity-coverage": "^0.6.7",
    "truffle": "^5.0.43",
>>>>>>> 437ed952
    "web3": "^1.2.1"
  }
}<|MERGE_RESOLUTION|>--- conflicted
+++ resolved
@@ -35,12 +35,8 @@
     "mochawesome": "^3.1.1",
     "solc": "0.5.10",
     "solhint": "^2.0.0",
-<<<<<<< HEAD
-    "truffle": "^5.0.34",
-=======
     "solidity-coverage": "^0.6.7",
     "truffle": "^5.0.43",
->>>>>>> 437ed952
     "web3": "^1.2.1"
   }
 }