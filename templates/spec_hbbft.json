--- conflicted
+++ resolved
@@ -26,13 +26,8 @@
     "eip1344Transition": "0x0",
     "eip1706Transition": "0x0",
     "eip1884Transition": "0x0",
-<<<<<<< HEAD
     "eip2028Transition": "0x0",
-    "registrar": "0x6000000000000000000000000000000000000000",
     "maxTransactionSize": "0x64000"
-=======
-    "eip2028Transition": "0x0"
->>>>>>> f2d1c80e
   },
   "genesis": {
     "seal": {
