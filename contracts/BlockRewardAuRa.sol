pragma solidity 0.5.10;

import "./base/BlockRewardAuRaTokens.sol";
//import "./base/BlockRewardAuRaCoins.sol";


contract BlockRewardAuRa is BlockRewardAuRaTokens {}

<<<<<<< HEAD
    // =============================================== Storage ========================================================

    // WARNING: since this contract is upgradeable, do not remove
    // existing storage variables and do not change their types!

    mapping(address => bool) internal _ercToErcBridgeAllowed;
    mapping(address => bool) internal _ercToNativeBridgeAllowed;
    mapping(address => bool) internal _nativeToErcBridgeAllowed;
    address[] internal _ercToErcBridgesAllowed;
    address[] internal _ercToNativeBridgesAllowed;
    address[] internal _nativeToErcBridgesAllowed;
    bool internal _queueERInitialized;
    uint256 internal _queueERFirst;
    uint256 internal _queueERLast;
    struct ExtraReceiverQueue {
        uint256 amount;
        address bridge;
        address receiver;
    }
    mapping(uint256 => ExtraReceiverQueue) internal _queueER;
    bool internal _queueVInitialized;
    uint256 internal _queueVFirst;
    uint256 internal _queueVLast;
    mapping(uint256 => address) internal _queueVList;
    mapping(address => uint256[]) internal _snapshotRewardPercents;
    mapping(address => address[]) internal _snapshotStakers;
    mapping(address => uint256) internal _snapshotStakersLength;
    address[] internal _snapshotStakingAddresses;
    uint256 internal _snapshotRewardPercentsTotal;

    /// @dev A number of blocks produced by the specified validator during the specified staking epoch
    /// (beginning from the block when the `finalizeChange` function is called until the block specified by the
    /// `_rewardPointBlock` function). The results are used by the `_distributeRewards` function to track
    /// each validator's downtime (when a validator's node is not running and doesn't produce blocks).
    /// While the validator is banned, the block producing statistics is not accumulated for them.
    mapping(uint256 => mapping(address => uint256)) public blocksCreated;

    /// @dev The current total fee amount of native coins accumulated by
    /// the `addBridgeNativeFeeReceivers` function.
    uint256 public bridgeNativeFee;

    /// @dev The current total fee amount of staking tokens accumulated by
    /// the `addBridgeTokenFeeReceivers` function.
    uint256 public bridgeTokenFee;

    /// @dev The reward amount to be distributed in native coins among participants (the validator and their
    /// delegators) of the specified pool at the end of the specified staking epoch.
    mapping(uint256 => mapping(address => uint256)) public epochPoolNativeReward;

    /// @dev The reward amount to be distributed in staking tokens among participants (the validator and their
    /// delegators) of the specified pool at the end of the specified staking epoch.
    mapping(uint256 => mapping(address => uint256)) public epochPoolTokenReward;

    /// @dev A boolean flag indicating if the reward process is occuring for the current block.
    /// The value of this boolean flag is changed by the `_distributeRewards` function.
    bool public isRewarding;

    /// @dev A boolean flag indicating if the snapshotting process is occuring for the current block.
    /// The value of this boolean flag is changed by the `reward` function.
    bool public isSnapshotting;

    /// @dev The total amount of native coins minted for the specified address
    /// by the `erc-to-native` bridges through the `addExtraReceiver` function.
    mapping(address => uint256) public mintedForAccount;

    /// @dev The amount of native coins minted at the specified block for the specified
    /// address by the `erc-to-native` bridges through the `addExtraReceiver` function.
    mapping(address => mapping(uint256 => uint256)) public mintedForAccountInBlock;

    /// @dev The total amount of native coins minted at the specified block
    /// by the `erc-to-native` bridges through the `addExtraReceiver` function.
    mapping(uint256 => uint256) public mintedInBlock;

    /// @dev The total amount of native coins minted by the
    /// `erc-to-native` bridges through the `addExtraReceiver` function.
    uint256 public mintedTotally;

    /// @dev The total amount of native coins minted by the specified
    /// `erc-to-native` bridge through the `addExtraReceiver` function.
    mapping(address => uint256) public mintedTotallyByBridge;

    /// @dev The total reward amount in native coins which is not yet distributed among participants.
    uint256 public nativeRewardUndistributed;

    /// @dev The total reward amount in staking tokens which is not yet distributed among participants.
    uint256 public tokenRewardUndistributed;

    /// @dev The total amount staked during the previous staking epoch. This value is used by the
    /// `_distributeRewards` function at the end of the current staking epoch to calculate the inflation amount 
    /// for the staking token in the current staking epoch.
    uint256 public snapshotTotalStakeAmount;

    /// @dev The address of the `ValidatorSet` contract.
    IValidatorSetAuRa public validatorSetContract;

    // ============================================== Constants =======================================================

    /// @dev A constant that defines the number of sections the reward distribution
    /// and stakes snapshotting processes are split into for each pool. This is used to
    /// reduce the load on each block when reward distribution (at the end of staking epoch)
    /// and stakes snapshotting (at the beginning of staking epoch) occur. See the `_setSnapshot`
    /// and `_distributeRewards` functions.
    uint256 public constant DELEGATORS_ALIQUOT = 2;

    // ================================================ Events ========================================================

    /// @dev Emitted by the `addExtraReceiver` function.
    /// @param amount The amount of native coins which must be minted for the `receiver` by the `erc-to-native`
    /// `bridge` with the `reward` function.
    /// @param receiver The address for which the `amount` of native coins must be minted.
    /// @param bridge The bridge address which called the `addExtraReceiver` function.
    event AddedReceiver(uint256 amount, address indexed receiver, address indexed bridge);

    /// @dev Emitted by the `_mintNativeCoins` function which is called by the `reward` function.
    /// This event is only used by the unit tests because the `reward` function cannot emit events.
    /// @param receivers The array of receiver addresses for which native coins are minted. The length of this
    /// array is equal to the length of the `rewards` array.
    /// @param rewards The array of amounts minted for the relevant `receivers`. The length of this array
    /// is equal to the length of the `receivers` array.
    event MintedNative(address[] receivers, uint256[] rewards);

    // ============================================== Modifiers =======================================================

    /// @dev Ensures the caller is the `erc-to-native` bridge contract address.
    modifier onlyErcToNativeBridge {
        require(_ercToNativeBridgeAllowed[msg.sender]);
        _;
    }

    /// @dev Ensures the caller is the `erc-to-erc` or `native-to-erc` bridge contract address.
    modifier onlyXToErcBridge {
        require(_ercToErcBridgeAllowed[msg.sender] || _nativeToErcBridgeAllowed[msg.sender]);
        _;
    }

    /// @dev Ensures the `initialize` function was called before.
    modifier onlyInitialized {
        require(isInitialized());
        _;
    }

    /// @dev Ensures the caller is the SYSTEM_ADDRESS. See https://wiki.parity.io/Block-Reward-Contract.html
    modifier onlySystem {
        require(msg.sender == 0xffffFFFfFFffffffffffffffFfFFFfffFFFfFFfE);
        _;
    }

    // =============================================== Setters ========================================================

    /// @dev Called by the `erc-to-native` bridge contract when a portion of the bridge fee should be distributed to
    /// participants (validators and their delegators) in native coins. The specified amount is used by the
    /// `_distributeRewards` function.
    /// @param _amount The fee amount distributed to participants.
    function addBridgeNativeFeeReceivers(uint256 _amount) external onlyErcToNativeBridge {
        require(_amount != 0);
        bridgeNativeFee = bridgeNativeFee.add(_amount);
    }

    /// @dev Called by the `erc-to-erc` or `native-to-erc` bridge contract when a portion of the bridge fee should be
    /// distributed to participants in staking tokens. The specified amount is used by the `_distributeRewards`
    /// function.
    /// @param _amount The fee amount distributed to participants.
    function addBridgeTokenFeeReceivers(uint256 _amount) external onlyXToErcBridge {
        require(_amount != 0);
        bridgeTokenFee = bridgeTokenFee.add(_amount);
    }

    /// @dev Called by the `erc-to-native` bridge contract when the bridge needs to mint a specified amount of native
    /// coins for a specified address using the `reward` function.
    /// @param _amount The amount of native coins which must be minted for the `_receiver` address.
    /// @param _receiver The address for which the `_amount` of native coins must be minted.
    function addExtraReceiver(uint256 _amount, address _receiver) external onlyErcToNativeBridge {
        require(_amount != 0);
        require(_queueERInitialized);
        _enqueueExtraReceiver(_amount, _receiver, msg.sender);
        emit AddedReceiver(_amount, _receiver, msg.sender);
    }

    /// @dev Initializes the contract at network startup.
    /// Can only be called by the constructor of the `Initializer` contract or owner.
    /// @param _validatorSet The address of the `ValidatorSet` contract.
    function initialize(address _validatorSet) external {
        require(block.number == 0 || msg.sender == _admin());
        require(!isInitialized());
        require(_validatorSet != address(0));
        validatorSetContract = IValidatorSetAuRa(_validatorSet);
    }

    /// @dev Copies the minting statistics from the previous BlockReward contract
    /// for the `mintedTotally` and `mintedTotallyByBridge` getters. Can only be called once by the owner.
    /// This function assumes that the bridge contract address is not changed due to its upgradable nature.
    /// @param _bridge The address of a bridge contract.
    /// @param _prevBlockRewardContract The address of the previous BlockReward contract.
    function migrateMintingStatistics(address _bridge, IBlockRewardAuRa _prevBlockRewardContract) external onlyOwner {
        require(mintedTotally == 0);
        uint256 prevMinted = _prevBlockRewardContract.mintedTotally();
        uint256 prevMintedByBridge = _prevBlockRewardContract.mintedTotallyByBridge(_bridge);
        require(prevMinted != 0);
        require(prevMintedByBridge != 0);
        mintedTotally = prevMinted;
        mintedTotallyByBridge[_bridge] = prevMintedByBridge;
    }

    /// @dev Called by the validator's node when producing and closing a block,
    /// see https://wiki.parity.io/Block-Reward-Contract.html.
    /// This function performs all of the automatic operations needed for controlling numbers revealing by validators,
    /// accumulating block producing statistics, starting a new staking epoch, snapshotting reward coefficients 
    /// at the beginning of a new staking epoch, rewards distributing at the end of a staking epoch, and minting
    /// native coins needed for the `erc-to-native` bridge.
    function reward(address[] calldata benefactors, uint16[] calldata kind)
        external
        onlySystem
        returns(address[] memory receiversNative, uint256[] memory rewardsNative)
    {
        if (benefactors.length != kind.length || benefactors.length != 1 || kind[0] != 0) {
            return (new address[](0), new uint256[](0));
        }

        // Check if the validator is existed
        if (!validatorSetContract.isValidator(benefactors[0])) {
            return (new address[](0), new uint256[](0));
        }

        receiversNative = new address[](0);
        rewardsNative = new uint256[](0);

        // Check the current validators at the end of each collection round whether
        // they revealed their numbers, and remove a validator as a malicious if needed
        IRandomAuRa(validatorSetContract.randomContract()).onFinishCollectRound();

        // Initialize queues
        if (!_queueVInitialized) {
            _queueVFirst = 1;
            _queueVLast = 0;
            _queueVInitialized = true;
        }
        if (!_queueERInitialized) {
            _queueERFirst = 1;
            _queueERLast = 0;
            _queueERInitialized = true;
        }

        IStakingAuRa stakingContract = IStakingAuRa(validatorSetContract.stakingContract());
        uint256 bridgeQueueLimit = 100;
        uint256 stakingEpoch = stakingContract.stakingEpoch();
        uint256 rewardPointBlock = _rewardPointBlock(IStakingAuRa(address(stakingContract)));

        if (validatorSetContract.validatorSetApplyBlock() != 0 && block.number <= rewardPointBlock) {
            if (stakingEpoch != 0 && !validatorSetContract.isValidatorBanned(benefactors[0])) {
                // Accumulate blocks producing statistics for each of the
                // active validators during the current staking epoch
                blocksCreated[stakingEpoch][benefactors[0]]++;
            }
        }

        if (block.number == IStakingAuRa(address(stakingContract)).stakingEpochStartBlock()) {
            delete _snapshotStakingAddresses;
            snapshotTotalStakeAmount = 0;
        }

        // Start a new staking epoch every `stakingEpochDuration()` blocks
        (bool newStakingEpochHasBegun, uint256 poolsToBeElectedLength) = validatorSetContract.newValidatorSet();

        if (newStakingEpochHasBegun) {
            // A new staking epoch has begun, so prepare for reward coefficients snapshotting
            // process which begins right from the following block
            address[] memory miningAddresses;

            miningAddresses = validatorSetContract.getValidators();
            for (uint256 i = 0; i < miningAddresses.length; i++) {
                _enqueueValidator(validatorSetContract.stakingByMiningAddress(miningAddresses[i]));
            }

            miningAddresses = validatorSetContract.getPendingValidators();
            for (uint256 i = 0; i < miningAddresses.length; i++) {
                if (!validatorSetContract.isValidator(miningAddresses[i])) {
                    _enqueueValidator(validatorSetContract.stakingByMiningAddress(miningAddresses[i]));
                }
            }

            isSnapshotting = (_validatorsQueueSize() != 0);

            if (poolsToBeElectedLength > stakingContract.MAX_CANDIDATES() * 2 / 3) {
                bridgeQueueLimit = 0;
            } else if (poolsToBeElectedLength > stakingContract.MAX_CANDIDATES() / 3) {
                bridgeQueueLimit = 30;
            } else {
                bridgeQueueLimit = 50;
            }
        } else if (isSnapshotting) {
            // Snapshot reward coefficients for each new validator and their delegators
            // during the very first blocks of a new staking epoch
            address stakingAddress = _dequeueValidator();

            if (stakingAddress != address(0)) {
                uint256 validatorsQueueSize = _validatorsQueueSize();
                uint256 offset = (validatorsQueueSize + 1) % DELEGATORS_ALIQUOT;
                if (offset != 0) {
                    offset = DELEGATORS_ALIQUOT - offset;
                }
                _setSnapshot(stakingAddress, stakingContract, offset);
                if (validatorsQueueSize == 0) {
                    // Snapshotting process has been finished
                    isSnapshotting = false;
                }
                bridgeQueueLimit = 50;
            }
        } else if (stakingEpoch != 0) {
            // Distribute rewards at the end of staking epoch during the last
            // MAX_VALIDATORS * DELEGATORS_ALIQUOT blocks
            bool noop;
            (receiversNative, rewardsNative, noop) = _distributeRewards(
                stakingContract.erc20TokenContract(),
                stakingContract.erc20Restricted(),
                IStakingAuRa(address(stakingContract)),
                stakingEpoch,
                rewardPointBlock
            );
            if (!noop) {
                bridgeQueueLimit = 50;
            }
        }

        // Mint native coins if needed
        return _mintNativeCoins(receiversNative, rewardsNative, bridgeQueueLimit);
    }

    /// @dev Sets the array of `erc-to-native` bridge addresses which are allowed to call some of the functions with
    /// the `onlyErcToNativeBridge` modifier. This setter can only be called by the `owner`.
    /// @param _bridgesAllowed The array of bridge addresses.
    function setErcToNativeBridgesAllowed(address[] calldata _bridgesAllowed) external onlyOwner onlyInitialized {
        uint256 i;

        for (i = 0; i < _ercToNativeBridgesAllowed.length; i++) {
            _ercToNativeBridgeAllowed[_ercToNativeBridgesAllowed[i]] = false;
        }

        _ercToNativeBridgesAllowed = _bridgesAllowed;

        for (i = 0; i < _bridgesAllowed.length; i++) {
            _ercToNativeBridgeAllowed[_bridgesAllowed[i]] = true;
        }
    }

    /// @dev Sets the array of `native-to-erc` bridge addresses which are allowed to call some of the functions with
    /// the `onlyXToErcBridge` modifier. This setter can only be called by the `owner`.
    /// @param _bridgesAllowed The array of bridge addresses.
    function setNativeToErcBridgesAllowed(address[] calldata _bridgesAllowed) external onlyOwner onlyInitialized {
        uint256 i;

        for (i = 0; i < _nativeToErcBridgesAllowed.length; i++) {
            _nativeToErcBridgeAllowed[_nativeToErcBridgesAllowed[i]] = false;
        }

        _nativeToErcBridgesAllowed = _bridgesAllowed;

        for (i = 0; i < _bridgesAllowed.length; i++) {
            _nativeToErcBridgeAllowed[_bridgesAllowed[i]] = true;
        }
    }

    /// @dev Sets the array of `erc-to-erc` bridge addresses which are allowed to call some of the functions with
    /// the `onlyXToErcBridge` modifier. This setter can only be called by the `owner`.
    /// @param _bridgesAllowed The array of bridge addresses.
    function setErcToErcBridgesAllowed(address[] calldata _bridgesAllowed) external onlyOwner onlyInitialized {
        uint256 i;

        for (i = 0; i < _ercToErcBridgesAllowed.length; i++) {
            _ercToErcBridgeAllowed[_ercToErcBridgesAllowed[i]] = false;
        }

        _ercToErcBridgesAllowed = _bridgesAllowed;

        for (i = 0; i < _bridgesAllowed.length; i++) {
            _ercToErcBridgeAllowed[_bridgesAllowed[i]] = true;
        }
    }

    // =============================================== Getters ========================================================

    /// @dev Returns an identifier for the bridge contract so that the latter could
    /// ensure it works with the BlockReward contract.
    function blockRewardContractId() public pure returns(bytes4) {
        return bytes4(keccak256("blockReward"));
    }

    /// @dev Returns the array of `erc-to-erc` bridge addresses set by the `setErcToErcBridgesAllowed` setter.
    function ercToErcBridgesAllowed() public view returns(address[] memory) {
        return _ercToErcBridgesAllowed;
    }

    /// @dev Returns the array of `erc-to-native` bridge addresses set by the `setErcToNativeBridgesAllowed` setter.
    function ercToNativeBridgesAllowed() public view returns(address[] memory) {
        return _ercToNativeBridgesAllowed;
    }

    /// @dev Returns the current size of the address queue created by the `addExtraReceiver` function.
    function extraReceiversQueueSize() public view returns(uint256) {
        return _queueERLast + 1 - _queueERFirst;
    }

    /// @dev Returns a boolean flag indicating if the `initialize` function has been called.
    function isInitialized() public view returns(bool) {
        return validatorSetContract != IValidatorSetAuRa(0);
    }

    /// @dev Returns the array of `native-to-erc` bridge addresses which were set by
    /// the `setNativeToErcBridgesAllowed` setter.
    function nativeToErcBridgesAllowed() public view returns(address[] memory) {
        return _nativeToErcBridgesAllowed;
    }

    /// @dev Returns an array of reward coefficients which corresponds to the array of stakers
    /// for a specified validator and the current staking epoch. The size of the returned array
    /// is the same as the size of the staker array returned by the `snapshotStakers` getter. The reward
    /// coefficients are calculated by the `_setSnapshot` function at the beginning of the staking epoch
    /// and then used by the `_distributeRewards` function at the end of the staking epoch.
    /// @param _validatorStakingAddress The staking address of the validator pool for which the getter
    /// must return the coefficient array.
    function snapshotRewardPercents(address _validatorStakingAddress) public view returns(uint256[] memory result) {
        uint256 length = _snapshotStakersLength[_validatorStakingAddress];

        uint256[] storage coefficients = _snapshotRewardPercents[_validatorStakingAddress];

        if (length < coefficients.length) {
            result = new uint256[](length);
            for (uint256 i = 0; i < length; i++) {
                result[i] = coefficients[i];
            }
        } else {
            result = coefficients;
        }
    }

    /// @dev Returns an array of stakers for the specified validator and the current staking epoch
    /// snapshotted at the beginning of the staking epoch by the `_setSnapshot` function. This array is
    /// used by the `_distributeRewards` function at the end of the staking epoch.
    /// @param _validatorStakingAddress The staking address of the validator pool for which the getter
    /// must return the array of stakers.
    function snapshotStakers(address _validatorStakingAddress) public view returns(address[] memory result) {
        uint256 length = _snapshotStakersLength[_validatorStakingAddress];

        address[] storage stakers = _snapshotStakers[_validatorStakingAddress];

        if (length < stakers.length) {
            result = new address[](length);
            for (uint256 i = 0; i < length; i++) {
                result[i] = stakers[i];
            }
        } else {
            result = stakers;
        }
    }

    /// @dev Returns an array of the pools snapshotted by the `_setSnapshot` function
    /// at the beginning of the current staking epoch.
    /// The getter returns the staking addresses of the pools.
    function snapshotStakingAddresses() public view returns(address[] memory) {
        return _snapshotStakingAddresses;
    }

    /// @dev Returns the reward coefficient for the specified validator. The given value should be divided by 10000
    /// to get the value of the reward percent (since EVM doesn't support float values). If the specified staking
    /// address is an address of a candidate, the potentially possible reward coefficient is returned for the specified
    /// candidate instead.
    /// @param _stakingAddress The staking address of the validator/candidate
    /// pool for which the getter must return the coefficient.
    function validatorRewardPercent(address _stakingAddress) public view returns(uint256) {
        if (_snapshotRewardPercents[_stakingAddress].length != 0) {
            return _snapshotRewardPercents[_stakingAddress][0];
        }

        IStakingAuRa stakingContract = IStakingAuRa(validatorSetContract.stakingContract());

        if (stakingContract.stakingEpoch() == 0) {
            if (validatorSetContract.isValidator(validatorSetContract.miningByStakingAddress(_stakingAddress))) {
                return 0;
            }
        }

        return _validatorRewardPercent(
            stakingContract.stakeAmountMinusOrderedWithdraw(_stakingAddress, _stakingAddress),
            stakingContract.stakeAmountTotalMinusOrderedWithdraw(_stakingAddress)
        );
    }

    // =============================================== Private ========================================================

    uint256 internal constant REWARD_PERCENT_MULTIPLIER = 1000000;

    /// @dev Distributes rewards among participants during the last MAX_VALIDATORS * DELEGATORS_ALIQUOT
    /// blocks of a staking epoch. This function is called by the `reward` function.
    /// @param _erc20TokenContract The address of the ERC20 staking token contract.
    /// @param _erc20Restricted A boolean flag indicating whether the StakingAuRa contract restricts using ERC20/677
    /// contract. If it's set to `true`, native staking coins are used instead of ERC staking tokens.
    /// @param _stakingContract The address of the Staking contract.
    /// @param _stakingEpoch The number of the current staking epoch.
    /// @param _rewardPointBlock The number of the block within the current staking epoch when the rewarding process
    /// should start. This number is calculated by the `_rewardPointBlock` getter.
    /// @return `address[] receivers` - The array of native coins receivers which should be
    /// rewarded at the current block by the `erc-to-native` bridge or by the fixed native reward.
    /// `uint256[] rewards` - The array of amounts corresponding to the `receivers` array.
    /// `bool noop` - The boolean flag which is set to `true` when there are no complex operations during the
    /// function launch. The flag is used by the `reward` function to control the load on the block inside the
    /// `_mintNativeCoins` function.
    function _distributeRewards(
        address _erc20TokenContract,
        bool _erc20Restricted,
        IStakingAuRa _stakingContract,
        uint256 _stakingEpoch,
        uint256 _rewardPointBlock
    ) internal returns(address[] memory receivers, uint256[] memory rewards, bool noop) {
        uint256 i;

        receivers = new address[](0);
        rewards = new uint256[](0);
        noop = true;

        if (block.number == _rewardPointBlock - 1) {
            isRewarding = true;
        } else if (block.number == _rewardPointBlock) {
            address[] memory validators = validatorSetContract.getValidators();
            uint256[] memory ratio = new uint256[](validators.length);

            uint256 totalReward;
            bool isRewardingLocal = false;

            totalReward = bridgeTokenFee;

            if (!_erc20Restricted) {
                // Accumulated bridge fee plus token inflation
                uint256 inflationPercent;
                if (_stakingEpoch <= 24) {
                    inflationPercent = 32;
                } else if (_stakingEpoch <= 48) {
                    inflationPercent = 16;
                } else if (_stakingEpoch <= 72) {
                    inflationPercent = 8;
                } else {
                    inflationPercent = 4;
                }
                totalReward += snapshotTotalStakeAmount * inflationPercent / 4800;
            }

            if (
                totalReward != 0 && _erc20TokenContract != address(0) ||
                bridgeNativeFee != 0 ||
                _erc20Restricted
            ) {
                uint256 j = 0;
                for (i = 0; i < validators.length; i++) {
                    if (validatorSetContract.isValidatorBanned(validators[i])) {
                        ratio[i] = 0;
                    } else {
                        ratio[i] = blocksCreated[_stakingEpoch][validators[i]];
                        j += ratio[i];
                    }
                    validators[i] = validatorSetContract.stakingByMiningAddress(validators[i]);
                }
                if (j != 0) {
                    for (i = 0; i < validators.length; i++) {
                        ratio[i] = REWARD_PERCENT_MULTIPLIER * ratio[i] / j;
                    }
                }
            }
            if (totalReward != 0) {
                bridgeTokenFee = 0;

                totalReward += tokenRewardUndistributed;

                if (_erc20TokenContract != address(0)) {
                    for (i = 0; i < validators.length; i++) {
                        epochPoolTokenReward[_stakingEpoch][validators[i]] =
                            totalReward * ratio[i] / REWARD_PERCENT_MULTIPLIER;
                    }
                    isRewardingLocal = true;
                }

                tokenRewardUndistributed = totalReward;
            }

            totalReward = bridgeNativeFee;

            if (_erc20Restricted) {
                // Accumulated bridge fee plus 2.5% per year coin inflation
                totalReward += _stakingContract.stakingEpochDuration() * 1 ether;
            }

            if (totalReward != 0) {
                bridgeNativeFee = 0;

                totalReward += nativeRewardUndistributed;

                for (i = 0; i < validators.length; i++) {
                    epochPoolNativeReward[_stakingEpoch][validators[i]] =
                        totalReward * ratio[i] / REWARD_PERCENT_MULTIPLIER;
                }
                isRewardingLocal = true;

                nativeRewardUndistributed = totalReward;
            }

            if (isRewardingLocal) {
                for (i = 0; i < validators.length; i++) {
                    if (ratio[i] != 0) {
                        _enqueueValidator(validators[i]);
                    }
                }
                if (_validatorsQueueSize() == 0) {
                    isRewarding = false;
                }
            } else {
                isRewarding = false;
            }

            noop = false;
        } else if (block.number > _rewardPointBlock) {
            address stakingAddress = _dequeueValidator();

            if (stakingAddress == address(0)) {
                return (receivers, rewards, true);
            }

            if (_validatorsQueueSize() == 0) {
                isRewarding = false;
            }

            if (validatorSetContract.isValidatorBanned(validatorSetContract.miningByStakingAddress(stakingAddress))) {
                return (receivers, rewards, true);
            }

            address[] storage stakers = _snapshotStakers[stakingAddress];
            uint256 stakersLength = _snapshotStakersLength[stakingAddress];
            uint256[] memory range = new uint256[](3); // array instead of local vars because the stack is too deep
            range[0] = (_validatorsQueueSize() + 1) % DELEGATORS_ALIQUOT; // offset
            if (range[0] != 0) {
                range[0] = DELEGATORS_ALIQUOT - range[0];
            }
            range[1] = stakersLength / DELEGATORS_ALIQUOT * range[0]; // from
            if (range[0] == DELEGATORS_ALIQUOT - 1) {
                range[2] = stakersLength; // to
            } else {
                range[2] = stakersLength / DELEGATORS_ALIQUOT * (range[0] + 1); // to
            }

            if (range[1] >= range[2]) {
                return (receivers, rewards, true);
            }

            uint256[] storage rewardPercents = _snapshotRewardPercents[stakingAddress];

            uint256 poolReward;

            receivers = new address[](range[2] - range[1]);
            rewards = new uint256[](receivers.length);

            poolReward = epochPoolTokenReward[_stakingEpoch][stakingAddress];
            if (poolReward != 0) {
                uint256 accrued = 0;
                for (i = range[1]; i < range[2]; i++) {
                    uint256 j = i - range[1];
                    receivers[j] = stakers[i];
                    rewards[j] = poolReward * rewardPercents[i] / REWARD_PERCENT_MULTIPLIER;
                    accrued += rewards[j];
                }
                IERC20Minting(_erc20TokenContract).mintReward(receivers, rewards);
                _subTokenRewardUndistributed(accrued);
                noop = false;
            }

            poolReward = epochPoolNativeReward[_stakingEpoch][stakingAddress];
            if (poolReward != 0) {
                uint256 accrued = 0;
                for (i = range[1]; i < range[2]; i++) {
                    uint256 j = i - range[1];
                    receivers[j] = stakers[i];
                    rewards[j] = poolReward * rewardPercents[i] / REWARD_PERCENT_MULTIPLIER;
                    accrued += rewards[j];
                }
                _subNativeRewardUndistributed(accrued);
                noop = false;
            } else {
                return (new address[](0), new uint256[](0), noop);
            }
        }
    }

    /// @dev Dequeues a validator enqueued for the snapshotting or rewarding process.
    /// Used by the `reward` and `_distributeRewards` functions.
    /// If the queue is empty, the function returns a zero address.
    function _dequeueValidator() internal returns(address validatorStakingAddress) {
        uint256 queueFirst = _queueVFirst;
        uint256 queueLast = _queueVLast;

        if (queueLast < queueFirst) {
            validatorStakingAddress = address(0);
        } else {
            validatorStakingAddress = _queueVList[queueFirst];
            delete _queueVList[queueFirst];
            _queueVFirst++;
        }
    }

    /// @dev Enqueues the specified validator for the snapshotting or rewarding process.
    /// Used by the `reward` and `_distributeRewards` functions. See also DELEGATORS_ALIQUOT.
    /// @param _validatorStakingAddress The staking address of a validator to be enqueued.
    function _enqueueValidator(address _validatorStakingAddress) internal {
        uint256 queueLast = _queueVLast;
        for (uint256 i = 0; i < DELEGATORS_ALIQUOT; i++) {
            _queueVList[++queueLast] = _validatorStakingAddress;
        }
        _queueVLast = queueLast;
    }

    /// @dev Joins two native coin receiver elements into a single set and returns the result
    /// to the `reward` function: the first element comes from the `erc-to-native` bridge fee distribution
    /// (or from native coins fixed distribution), the second from the `erc-to-native` bridge when native
    /// coins are minted for the specified addresses.
    /// Dequeues the addresses enqueued with the `addExtraReceiver` function by the `erc-to-native` bridge.
    /// Accumulates minting statistics for the `erc-to-native` bridges.
    /// @param _receivers The array of native coin receivers formed by the `_distributeRewards` function.
    /// @param _rewards The array of native coin amounts to be minted for the corresponding
    /// `_receivers`. The size of this array is equal to the size of the `_receivers` array.
    /// @param _queueLimit Max number of addresses which can be dequeued from the queue formed by the
    /// `addExtraReceiver` function.
    function _mintNativeCoins(
        address[] memory _receivers,
        uint256[] memory _rewards,
        uint256 _queueLimit
    )
        internal
        returns(address[] memory receivers, uint256[] memory rewards)
    {
        uint256 extraLength = extraReceiversQueueSize();

        if (extraLength > _queueLimit) {
            extraLength = _queueLimit;
        }

        receivers = new address[](extraLength + _receivers.length);
        rewards = new uint256[](receivers.length);

        uint256 i;
        uint256 j = 0;

        for (i = 0; i < extraLength; i++) {
            (uint256 amount, address receiver, address bridge) = _dequeueExtraReceiver();
            receivers[i] = receiver;
            rewards[i] = amount;
            _setMinted(amount, receiver, bridge);
        }

        for (i = extraLength; i < receivers.length; i++) {
            receivers[i] = _receivers[j];
            rewards[i] = _rewards[j];
            j++;
        }

        emit MintedNative(receivers, rewards);

        return (receivers, rewards);
    }

    /// @dev Dequeues the information about the native coins receiver enqueued with the `addExtraReceiver`
    /// function by the `erc-to-native` bridge. This function is used by `_mintNativeCoins`.
    /// @return `uint256 amount` - The amount to be minted for the `receiver` address.
    /// `address receiver` - The address for which the `amount` is minted.
    /// `address bridge` - The address of the bridge contract which called the `addExtraReceiver` function.
    function _dequeueExtraReceiver() internal returns(uint256 amount, address receiver, address bridge) {
        uint256 queueFirst = _queueERFirst;
        uint256 queueLast = _queueERLast;

        if (queueLast < queueFirst) {
            amount = 0;
            receiver = address(0);
            bridge = address(0);
        } else {
            amount = _queueER[queueFirst].amount;
            receiver = _queueER[queueFirst].receiver;
            bridge = _queueER[queueFirst].bridge;
            delete _queueER[queueFirst];
            _queueERFirst++;
        }
    }

    /// @dev Enqueues the information about the receiver of native coins which must be minted for the
    /// specified `erc-to-native` bridge. This function is used by the `addExtraReceiver` function.
    /// @param _amount The amount of native coins which must be minted for the `_receiver` address.
    /// @param _receiver The address for which the `_amount` of native coins must be minted.
    /// @param _bridge The address of the bridge contract which requested the minting of native coins.
    function _enqueueExtraReceiver(uint256 _amount, address _receiver, address _bridge) internal {
        uint256 queueLast = _queueERLast + 1;
        _queueER[queueLast] = ExtraReceiverQueue({
            amount: _amount,
            bridge: _bridge,
            receiver: _receiver
        });
        _queueERLast = queueLast;
    }

    /// @dev Accumulates minting statistics for the `erc-to-native` bridge.
    /// This function is used by the `_mintNativeCoins` function.
    /// @param _amount The amount minted for the `_account` address.
    /// @param _account The address for which the `_amount` is minted.
    /// @param _bridge The address of the bridge contract which called the `addExtraReceiver` function.
    function _setMinted(uint256 _amount, address _account, address _bridge) internal {
        mintedForAccountInBlock[_account][block.number] = _amount;
        mintedForAccount[_account] += _amount;
        mintedInBlock[block.number] += _amount;
        mintedTotallyByBridge[_bridge] += _amount;
        mintedTotally += _amount;
    }

    /// @dev Calculates the reward coefficient for each pool's staker and saves it so it can be used at
    /// the end of the staking epoch for the reward distribution phase. Specifies a section of the coefficients'
    /// snapshot thus limiting the coefficient calculations for each block. This function is called by
    /// the `reward` function at the beginning of the staking epoch.
    /// @param _stakingAddress The staking address of a pool for which the snapshot must be done.
    /// @param _stakingContract The address of the `Staking` contract.
    /// @param _offset The section of the delegator array to snapshot at the current block.
    /// The `_offset` range is [0, DELEGATORS_ALIQUOT - 1]. The `_offset` value is set based on the `DELEGATORS_ALIQUOT`
    /// constant - see the code of the `reward` function.
    function _setSnapshot(address _stakingAddress, IStakingAuRa _stakingContract, uint256 _offset) internal {
        uint256 validatorStake = _stakingContract.stakeAmountMinusOrderedWithdraw(_stakingAddress, _stakingAddress);
        uint256 totalStaked = _stakingContract.stakeAmountTotalMinusOrderedWithdraw(_stakingAddress);
        uint256 delegatorsAmount = totalStaked >= validatorStake ? totalStaked - validatorStake : 0;
        bool validatorHasMore30Per = validatorStake * 7 > delegatorsAmount * 3;

        address[] memory delegators = _stakingContract.poolDelegators(_stakingAddress);
        address[] storage stakers = _snapshotStakers[_stakingAddress];
        uint256[] storage rewardPercents = _snapshotRewardPercents[_stakingAddress];
        uint256 stakersLength;

        if (_offset == 0) {
            // Calculate reward percent for validator
            uint256 rewardPercent = _validatorRewardPercent(validatorStake, totalStaked);
            if (stakers.length == 0) {
                stakers.push(_stakingAddress);
                rewardPercents.push(rewardPercent);
            } else {
                stakers[0] = _stakingAddress;
                rewardPercents[0] = rewardPercent;
            }
            stakersLength = 1;
            _snapshotStakingAddresses.push(_stakingAddress);
            snapshotTotalStakeAmount += totalStaked;
            _snapshotRewardPercentsTotal = rewardPercent;
        } else {
            stakersLength = _snapshotStakersLength[_stakingAddress];
        }

        uint256[] memory mem = new uint256[](3); // array instead of local vars because the stack is too deep
        mem[0] = delegators.length / DELEGATORS_ALIQUOT * _offset; // from

        if (_offset == DELEGATORS_ALIQUOT - 1) {
            mem[1] = delegators.length; // to
        } else {
            mem[1] = delegators.length / DELEGATORS_ALIQUOT * (_offset + 1); // to
        }

        // Calculate reward percent for each delegator
        mem[2] = _snapshotRewardPercentsTotal; // rewardPercentsTotal

        for (uint256 i = mem[0]; i < mem[1]; i++) {
            uint256 rewardPercent = 0;

            if (validatorHasMore30Per) {
                if (totalStaked != 0) {
                    rewardPercent = _stakingContract.stakeAmountMinusOrderedWithdraw(_stakingAddress, delegators[i]);
                    rewardPercent = REWARD_PERCENT_MULTIPLIER * rewardPercent / totalStaked;
                }
            } else {
                if (delegatorsAmount != 0) {
                    rewardPercent = _stakingContract.stakeAmountMinusOrderedWithdraw(_stakingAddress, delegators[i]);
                    rewardPercent = REWARD_PERCENT_MULTIPLIER * rewardPercent * 7 / (delegatorsAmount * 10);
                }
            }

            if (stakers.length > stakersLength) {
                stakers[stakersLength] = delegators[i];
                rewardPercents[stakersLength] = rewardPercent;
            } else {
                stakers.push(delegators[i]);
                rewardPercents.push(rewardPercent);
            }

            mem[2] += rewardPercent;
            stakersLength++;
        }

        _snapshotRewardPercentsTotal = mem[2];
        _snapshotStakersLength[_stakingAddress] = stakersLength;

        if (_offset == DELEGATORS_ALIQUOT - 1 && mem[2] < REWARD_PERCENT_MULTIPLIER) {
            rewardPercents[0] += REWARD_PERCENT_MULTIPLIER - mem[2];
        }
    }

    /// @dev Reduces an undistributed amount of native coins.
    /// This function is used by the `_distributeRewards` function.
    /// @param _minus The subtraction value.
    function _subNativeRewardUndistributed(uint256 _minus) internal {
        if (nativeRewardUndistributed < _minus) {
            nativeRewardUndistributed = 0;
        } else {
            nativeRewardUndistributed -= _minus;
        }
    }

    /// @dev Reduces an undistributed amount of staking tokens.
    /// This function is used by the `_distributeRewards` function.
    /// @param _minus The subtraction value.
    function _subTokenRewardUndistributed(uint256 _minus) internal {
        if (tokenRewardUndistributed < _minus) {
            tokenRewardUndistributed = 0;
        } else {
            tokenRewardUndistributed -= _minus;
        }
    }

    /// @dev Calculates the starting block number for the rewarding process
    /// at the end of the current staking epoch.
    /// Used by the `reward` and `_distributeRewards` functions.
    /// @param _stakingContract The address of the StakingAuRa contract.
    function _rewardPointBlock(
        IStakingAuRa _stakingContract
    ) internal view returns(uint256) {
        return _stakingContract.stakingEpochEndBlock() - validatorSetContract.MAX_VALIDATORS()*DELEGATORS_ALIQUOT - 1;
    }

    /// @dev Calculates the reward coefficient for a validator (or candidate).
    /// Used by the `validatorRewardPercent` and `_setSnapshot` functions.
    /// @param _validatorStaked The amount staked by a validator.
    /// @param _totalStaked The total amount staked by a validator and their delegators.
    function _validatorRewardPercent(
        uint256 _validatorStaked,
        uint256 _totalStaked
    ) internal pure returns(uint256 rewardPercent) {
        rewardPercent = 0;
        if (_validatorStaked != 0 && _totalStaked != 0) {
            uint256 delegatorsStaked = _totalStaked >= _validatorStaked ? _totalStaked - _validatorStaked : 0;
            if (_validatorStaked * 7 > delegatorsStaked * 3) {
                // Validator has more than 30%
                rewardPercent = REWARD_PERCENT_MULTIPLIER * _validatorStaked / _totalStaked;
            } else {
                rewardPercent = REWARD_PERCENT_MULTIPLIER * 3 / 10;
            }
        }
    }

    /// @dev Returns the size of the validator queue used for the snapshotting and rewarding processes.
    /// See `_enqueueValidator` and `_dequeueValidator` functions.
    /// This function is used by the `reward` and `_distributeRewards` functions.
    function _validatorsQueueSize() internal view returns(uint256) {
        return _queueVLast + 1 - _queueVFirst;
    }
}
=======
// Uncomment this line and comment out the above one
// if staking in native coins is needed instead of staking in tokens:
// contract BlockRewardAuRa is BlockRewardAuRaCoins {}
>>>>>>> 437ed952
<|MERGE_RESOLUTION|>--- conflicted
+++ resolved
@@ -6,966 +6,6 @@
 
 contract BlockRewardAuRa is BlockRewardAuRaTokens {}
 
-<<<<<<< HEAD
-    // =============================================== Storage ========================================================
-
-    // WARNING: since this contract is upgradeable, do not remove
-    // existing storage variables and do not change their types!
-
-    mapping(address => bool) internal _ercToErcBridgeAllowed;
-    mapping(address => bool) internal _ercToNativeBridgeAllowed;
-    mapping(address => bool) internal _nativeToErcBridgeAllowed;
-    address[] internal _ercToErcBridgesAllowed;
-    address[] internal _ercToNativeBridgesAllowed;
-    address[] internal _nativeToErcBridgesAllowed;
-    bool internal _queueERInitialized;
-    uint256 internal _queueERFirst;
-    uint256 internal _queueERLast;
-    struct ExtraReceiverQueue {
-        uint256 amount;
-        address bridge;
-        address receiver;
-    }
-    mapping(uint256 => ExtraReceiverQueue) internal _queueER;
-    bool internal _queueVInitialized;
-    uint256 internal _queueVFirst;
-    uint256 internal _queueVLast;
-    mapping(uint256 => address) internal _queueVList;
-    mapping(address => uint256[]) internal _snapshotRewardPercents;
-    mapping(address => address[]) internal _snapshotStakers;
-    mapping(address => uint256) internal _snapshotStakersLength;
-    address[] internal _snapshotStakingAddresses;
-    uint256 internal _snapshotRewardPercentsTotal;
-
-    /// @dev A number of blocks produced by the specified validator during the specified staking epoch
-    /// (beginning from the block when the `finalizeChange` function is called until the block specified by the
-    /// `_rewardPointBlock` function). The results are used by the `_distributeRewards` function to track
-    /// each validator's downtime (when a validator's node is not running and doesn't produce blocks).
-    /// While the validator is banned, the block producing statistics is not accumulated for them.
-    mapping(uint256 => mapping(address => uint256)) public blocksCreated;
-
-    /// @dev The current total fee amount of native coins accumulated by
-    /// the `addBridgeNativeFeeReceivers` function.
-    uint256 public bridgeNativeFee;
-
-    /// @dev The current total fee amount of staking tokens accumulated by
-    /// the `addBridgeTokenFeeReceivers` function.
-    uint256 public bridgeTokenFee;
-
-    /// @dev The reward amount to be distributed in native coins among participants (the validator and their
-    /// delegators) of the specified pool at the end of the specified staking epoch.
-    mapping(uint256 => mapping(address => uint256)) public epochPoolNativeReward;
-
-    /// @dev The reward amount to be distributed in staking tokens among participants (the validator and their
-    /// delegators) of the specified pool at the end of the specified staking epoch.
-    mapping(uint256 => mapping(address => uint256)) public epochPoolTokenReward;
-
-    /// @dev A boolean flag indicating if the reward process is occuring for the current block.
-    /// The value of this boolean flag is changed by the `_distributeRewards` function.
-    bool public isRewarding;
-
-    /// @dev A boolean flag indicating if the snapshotting process is occuring for the current block.
-    /// The value of this boolean flag is changed by the `reward` function.
-    bool public isSnapshotting;
-
-    /// @dev The total amount of native coins minted for the specified address
-    /// by the `erc-to-native` bridges through the `addExtraReceiver` function.
-    mapping(address => uint256) public mintedForAccount;
-
-    /// @dev The amount of native coins minted at the specified block for the specified
-    /// address by the `erc-to-native` bridges through the `addExtraReceiver` function.
-    mapping(address => mapping(uint256 => uint256)) public mintedForAccountInBlock;
-
-    /// @dev The total amount of native coins minted at the specified block
-    /// by the `erc-to-native` bridges through the `addExtraReceiver` function.
-    mapping(uint256 => uint256) public mintedInBlock;
-
-    /// @dev The total amount of native coins minted by the
-    /// `erc-to-native` bridges through the `addExtraReceiver` function.
-    uint256 public mintedTotally;
-
-    /// @dev The total amount of native coins minted by the specified
-    /// `erc-to-native` bridge through the `addExtraReceiver` function.
-    mapping(address => uint256) public mintedTotallyByBridge;
-
-    /// @dev The total reward amount in native coins which is not yet distributed among participants.
-    uint256 public nativeRewardUndistributed;
-
-    /// @dev The total reward amount in staking tokens which is not yet distributed among participants.
-    uint256 public tokenRewardUndistributed;
-
-    /// @dev The total amount staked during the previous staking epoch. This value is used by the
-    /// `_distributeRewards` function at the end of the current staking epoch to calculate the inflation amount 
-    /// for the staking token in the current staking epoch.
-    uint256 public snapshotTotalStakeAmount;
-
-    /// @dev The address of the `ValidatorSet` contract.
-    IValidatorSetAuRa public validatorSetContract;
-
-    // ============================================== Constants =======================================================
-
-    /// @dev A constant that defines the number of sections the reward distribution
-    /// and stakes snapshotting processes are split into for each pool. This is used to
-    /// reduce the load on each block when reward distribution (at the end of staking epoch)
-    /// and stakes snapshotting (at the beginning of staking epoch) occur. See the `_setSnapshot`
-    /// and `_distributeRewards` functions.
-    uint256 public constant DELEGATORS_ALIQUOT = 2;
-
-    // ================================================ Events ========================================================
-
-    /// @dev Emitted by the `addExtraReceiver` function.
-    /// @param amount The amount of native coins which must be minted for the `receiver` by the `erc-to-native`
-    /// `bridge` with the `reward` function.
-    /// @param receiver The address for which the `amount` of native coins must be minted.
-    /// @param bridge The bridge address which called the `addExtraReceiver` function.
-    event AddedReceiver(uint256 amount, address indexed receiver, address indexed bridge);
-
-    /// @dev Emitted by the `_mintNativeCoins` function which is called by the `reward` function.
-    /// This event is only used by the unit tests because the `reward` function cannot emit events.
-    /// @param receivers The array of receiver addresses for which native coins are minted. The length of this
-    /// array is equal to the length of the `rewards` array.
-    /// @param rewards The array of amounts minted for the relevant `receivers`. The length of this array
-    /// is equal to the length of the `receivers` array.
-    event MintedNative(address[] receivers, uint256[] rewards);
-
-    // ============================================== Modifiers =======================================================
-
-    /// @dev Ensures the caller is the `erc-to-native` bridge contract address.
-    modifier onlyErcToNativeBridge {
-        require(_ercToNativeBridgeAllowed[msg.sender]);
-        _;
-    }
-
-    /// @dev Ensures the caller is the `erc-to-erc` or `native-to-erc` bridge contract address.
-    modifier onlyXToErcBridge {
-        require(_ercToErcBridgeAllowed[msg.sender] || _nativeToErcBridgeAllowed[msg.sender]);
-        _;
-    }
-
-    /// @dev Ensures the `initialize` function was called before.
-    modifier onlyInitialized {
-        require(isInitialized());
-        _;
-    }
-
-    /// @dev Ensures the caller is the SYSTEM_ADDRESS. See https://wiki.parity.io/Block-Reward-Contract.html
-    modifier onlySystem {
-        require(msg.sender == 0xffffFFFfFFffffffffffffffFfFFFfffFFFfFFfE);
-        _;
-    }
-
-    // =============================================== Setters ========================================================
-
-    /// @dev Called by the `erc-to-native` bridge contract when a portion of the bridge fee should be distributed to
-    /// participants (validators and their delegators) in native coins. The specified amount is used by the
-    /// `_distributeRewards` function.
-    /// @param _amount The fee amount distributed to participants.
-    function addBridgeNativeFeeReceivers(uint256 _amount) external onlyErcToNativeBridge {
-        require(_amount != 0);
-        bridgeNativeFee = bridgeNativeFee.add(_amount);
-    }
-
-    /// @dev Called by the `erc-to-erc` or `native-to-erc` bridge contract when a portion of the bridge fee should be
-    /// distributed to participants in staking tokens. The specified amount is used by the `_distributeRewards`
-    /// function.
-    /// @param _amount The fee amount distributed to participants.
-    function addBridgeTokenFeeReceivers(uint256 _amount) external onlyXToErcBridge {
-        require(_amount != 0);
-        bridgeTokenFee = bridgeTokenFee.add(_amount);
-    }
-
-    /// @dev Called by the `erc-to-native` bridge contract when the bridge needs to mint a specified amount of native
-    /// coins for a specified address using the `reward` function.
-    /// @param _amount The amount of native coins which must be minted for the `_receiver` address.
-    /// @param _receiver The address for which the `_amount` of native coins must be minted.
-    function addExtraReceiver(uint256 _amount, address _receiver) external onlyErcToNativeBridge {
-        require(_amount != 0);
-        require(_queueERInitialized);
-        _enqueueExtraReceiver(_amount, _receiver, msg.sender);
-        emit AddedReceiver(_amount, _receiver, msg.sender);
-    }
-
-    /// @dev Initializes the contract at network startup.
-    /// Can only be called by the constructor of the `Initializer` contract or owner.
-    /// @param _validatorSet The address of the `ValidatorSet` contract.
-    function initialize(address _validatorSet) external {
-        require(block.number == 0 || msg.sender == _admin());
-        require(!isInitialized());
-        require(_validatorSet != address(0));
-        validatorSetContract = IValidatorSetAuRa(_validatorSet);
-    }
-
-    /// @dev Copies the minting statistics from the previous BlockReward contract
-    /// for the `mintedTotally` and `mintedTotallyByBridge` getters. Can only be called once by the owner.
-    /// This function assumes that the bridge contract address is not changed due to its upgradable nature.
-    /// @param _bridge The address of a bridge contract.
-    /// @param _prevBlockRewardContract The address of the previous BlockReward contract.
-    function migrateMintingStatistics(address _bridge, IBlockRewardAuRa _prevBlockRewardContract) external onlyOwner {
-        require(mintedTotally == 0);
-        uint256 prevMinted = _prevBlockRewardContract.mintedTotally();
-        uint256 prevMintedByBridge = _prevBlockRewardContract.mintedTotallyByBridge(_bridge);
-        require(prevMinted != 0);
-        require(prevMintedByBridge != 0);
-        mintedTotally = prevMinted;
-        mintedTotallyByBridge[_bridge] = prevMintedByBridge;
-    }
-
-    /// @dev Called by the validator's node when producing and closing a block,
-    /// see https://wiki.parity.io/Block-Reward-Contract.html.
-    /// This function performs all of the automatic operations needed for controlling numbers revealing by validators,
-    /// accumulating block producing statistics, starting a new staking epoch, snapshotting reward coefficients 
-    /// at the beginning of a new staking epoch, rewards distributing at the end of a staking epoch, and minting
-    /// native coins needed for the `erc-to-native` bridge.
-    function reward(address[] calldata benefactors, uint16[] calldata kind)
-        external
-        onlySystem
-        returns(address[] memory receiversNative, uint256[] memory rewardsNative)
-    {
-        if (benefactors.length != kind.length || benefactors.length != 1 || kind[0] != 0) {
-            return (new address[](0), new uint256[](0));
-        }
-
-        // Check if the validator is existed
-        if (!validatorSetContract.isValidator(benefactors[0])) {
-            return (new address[](0), new uint256[](0));
-        }
-
-        receiversNative = new address[](0);
-        rewardsNative = new uint256[](0);
-
-        // Check the current validators at the end of each collection round whether
-        // they revealed their numbers, and remove a validator as a malicious if needed
-        IRandomAuRa(validatorSetContract.randomContract()).onFinishCollectRound();
-
-        // Initialize queues
-        if (!_queueVInitialized) {
-            _queueVFirst = 1;
-            _queueVLast = 0;
-            _queueVInitialized = true;
-        }
-        if (!_queueERInitialized) {
-            _queueERFirst = 1;
-            _queueERLast = 0;
-            _queueERInitialized = true;
-        }
-
-        IStakingAuRa stakingContract = IStakingAuRa(validatorSetContract.stakingContract());
-        uint256 bridgeQueueLimit = 100;
-        uint256 stakingEpoch = stakingContract.stakingEpoch();
-        uint256 rewardPointBlock = _rewardPointBlock(IStakingAuRa(address(stakingContract)));
-
-        if (validatorSetContract.validatorSetApplyBlock() != 0 && block.number <= rewardPointBlock) {
-            if (stakingEpoch != 0 && !validatorSetContract.isValidatorBanned(benefactors[0])) {
-                // Accumulate blocks producing statistics for each of the
-                // active validators during the current staking epoch
-                blocksCreated[stakingEpoch][benefactors[0]]++;
-            }
-        }
-
-        if (block.number == IStakingAuRa(address(stakingContract)).stakingEpochStartBlock()) {
-            delete _snapshotStakingAddresses;
-            snapshotTotalStakeAmount = 0;
-        }
-
-        // Start a new staking epoch every `stakingEpochDuration()` blocks
-        (bool newStakingEpochHasBegun, uint256 poolsToBeElectedLength) = validatorSetContract.newValidatorSet();
-
-        if (newStakingEpochHasBegun) {
-            // A new staking epoch has begun, so prepare for reward coefficients snapshotting
-            // process which begins right from the following block
-            address[] memory miningAddresses;
-
-            miningAddresses = validatorSetContract.getValidators();
-            for (uint256 i = 0; i < miningAddresses.length; i++) {
-                _enqueueValidator(validatorSetContract.stakingByMiningAddress(miningAddresses[i]));
-            }
-
-            miningAddresses = validatorSetContract.getPendingValidators();
-            for (uint256 i = 0; i < miningAddresses.length; i++) {
-                if (!validatorSetContract.isValidator(miningAddresses[i])) {
-                    _enqueueValidator(validatorSetContract.stakingByMiningAddress(miningAddresses[i]));
-                }
-            }
-
-            isSnapshotting = (_validatorsQueueSize() != 0);
-
-            if (poolsToBeElectedLength > stakingContract.MAX_CANDIDATES() * 2 / 3) {
-                bridgeQueueLimit = 0;
-            } else if (poolsToBeElectedLength > stakingContract.MAX_CANDIDATES() / 3) {
-                bridgeQueueLimit = 30;
-            } else {
-                bridgeQueueLimit = 50;
-            }
-        } else if (isSnapshotting) {
-            // Snapshot reward coefficients for each new validator and their delegators
-            // during the very first blocks of a new staking epoch
-            address stakingAddress = _dequeueValidator();
-
-            if (stakingAddress != address(0)) {
-                uint256 validatorsQueueSize = _validatorsQueueSize();
-                uint256 offset = (validatorsQueueSize + 1) % DELEGATORS_ALIQUOT;
-                if (offset != 0) {
-                    offset = DELEGATORS_ALIQUOT - offset;
-                }
-                _setSnapshot(stakingAddress, stakingContract, offset);
-                if (validatorsQueueSize == 0) {
-                    // Snapshotting process has been finished
-                    isSnapshotting = false;
-                }
-                bridgeQueueLimit = 50;
-            }
-        } else if (stakingEpoch != 0) {
-            // Distribute rewards at the end of staking epoch during the last
-            // MAX_VALIDATORS * DELEGATORS_ALIQUOT blocks
-            bool noop;
-            (receiversNative, rewardsNative, noop) = _distributeRewards(
-                stakingContract.erc20TokenContract(),
-                stakingContract.erc20Restricted(),
-                IStakingAuRa(address(stakingContract)),
-                stakingEpoch,
-                rewardPointBlock
-            );
-            if (!noop) {
-                bridgeQueueLimit = 50;
-            }
-        }
-
-        // Mint native coins if needed
-        return _mintNativeCoins(receiversNative, rewardsNative, bridgeQueueLimit);
-    }
-
-    /// @dev Sets the array of `erc-to-native` bridge addresses which are allowed to call some of the functions with
-    /// the `onlyErcToNativeBridge` modifier. This setter can only be called by the `owner`.
-    /// @param _bridgesAllowed The array of bridge addresses.
-    function setErcToNativeBridgesAllowed(address[] calldata _bridgesAllowed) external onlyOwner onlyInitialized {
-        uint256 i;
-
-        for (i = 0; i < _ercToNativeBridgesAllowed.length; i++) {
-            _ercToNativeBridgeAllowed[_ercToNativeBridgesAllowed[i]] = false;
-        }
-
-        _ercToNativeBridgesAllowed = _bridgesAllowed;
-
-        for (i = 0; i < _bridgesAllowed.length; i++) {
-            _ercToNativeBridgeAllowed[_bridgesAllowed[i]] = true;
-        }
-    }
-
-    /// @dev Sets the array of `native-to-erc` bridge addresses which are allowed to call some of the functions with
-    /// the `onlyXToErcBridge` modifier. This setter can only be called by the `owner`.
-    /// @param _bridgesAllowed The array of bridge addresses.
-    function setNativeToErcBridgesAllowed(address[] calldata _bridgesAllowed) external onlyOwner onlyInitialized {
-        uint256 i;
-
-        for (i = 0; i < _nativeToErcBridgesAllowed.length; i++) {
-            _nativeToErcBridgeAllowed[_nativeToErcBridgesAllowed[i]] = false;
-        }
-
-        _nativeToErcBridgesAllowed = _bridgesAllowed;
-
-        for (i = 0; i < _bridgesAllowed.length; i++) {
-            _nativeToErcBridgeAllowed[_bridgesAllowed[i]] = true;
-        }
-    }
-
-    /// @dev Sets the array of `erc-to-erc` bridge addresses which are allowed to call some of the functions with
-    /// the `onlyXToErcBridge` modifier. This setter can only be called by the `owner`.
-    /// @param _bridgesAllowed The array of bridge addresses.
-    function setErcToErcBridgesAllowed(address[] calldata _bridgesAllowed) external onlyOwner onlyInitialized {
-        uint256 i;
-
-        for (i = 0; i < _ercToErcBridgesAllowed.length; i++) {
-            _ercToErcBridgeAllowed[_ercToErcBridgesAllowed[i]] = false;
-        }
-
-        _ercToErcBridgesAllowed = _bridgesAllowed;
-
-        for (i = 0; i < _bridgesAllowed.length; i++) {
-            _ercToErcBridgeAllowed[_bridgesAllowed[i]] = true;
-        }
-    }
-
-    // =============================================== Getters ========================================================
-
-    /// @dev Returns an identifier for the bridge contract so that the latter could
-    /// ensure it works with the BlockReward contract.
-    function blockRewardContractId() public pure returns(bytes4) {
-        return bytes4(keccak256("blockReward"));
-    }
-
-    /// @dev Returns the array of `erc-to-erc` bridge addresses set by the `setErcToErcBridgesAllowed` setter.
-    function ercToErcBridgesAllowed() public view returns(address[] memory) {
-        return _ercToErcBridgesAllowed;
-    }
-
-    /// @dev Returns the array of `erc-to-native` bridge addresses set by the `setErcToNativeBridgesAllowed` setter.
-    function ercToNativeBridgesAllowed() public view returns(address[] memory) {
-        return _ercToNativeBridgesAllowed;
-    }
-
-    /// @dev Returns the current size of the address queue created by the `addExtraReceiver` function.
-    function extraReceiversQueueSize() public view returns(uint256) {
-        return _queueERLast + 1 - _queueERFirst;
-    }
-
-    /// @dev Returns a boolean flag indicating if the `initialize` function has been called.
-    function isInitialized() public view returns(bool) {
-        return validatorSetContract != IValidatorSetAuRa(0);
-    }
-
-    /// @dev Returns the array of `native-to-erc` bridge addresses which were set by
-    /// the `setNativeToErcBridgesAllowed` setter.
-    function nativeToErcBridgesAllowed() public view returns(address[] memory) {
-        return _nativeToErcBridgesAllowed;
-    }
-
-    /// @dev Returns an array of reward coefficients which corresponds to the array of stakers
-    /// for a specified validator and the current staking epoch. The size of the returned array
-    /// is the same as the size of the staker array returned by the `snapshotStakers` getter. The reward
-    /// coefficients are calculated by the `_setSnapshot` function at the beginning of the staking epoch
-    /// and then used by the `_distributeRewards` function at the end of the staking epoch.
-    /// @param _validatorStakingAddress The staking address of the validator pool for which the getter
-    /// must return the coefficient array.
-    function snapshotRewardPercents(address _validatorStakingAddress) public view returns(uint256[] memory result) {
-        uint256 length = _snapshotStakersLength[_validatorStakingAddress];
-
-        uint256[] storage coefficients = _snapshotRewardPercents[_validatorStakingAddress];
-
-        if (length < coefficients.length) {
-            result = new uint256[](length);
-            for (uint256 i = 0; i < length; i++) {
-                result[i] = coefficients[i];
-            }
-        } else {
-            result = coefficients;
-        }
-    }
-
-    /// @dev Returns an array of stakers for the specified validator and the current staking epoch
-    /// snapshotted at the beginning of the staking epoch by the `_setSnapshot` function. This array is
-    /// used by the `_distributeRewards` function at the end of the staking epoch.
-    /// @param _validatorStakingAddress The staking address of the validator pool for which the getter
-    /// must return the array of stakers.
-    function snapshotStakers(address _validatorStakingAddress) public view returns(address[] memory result) {
-        uint256 length = _snapshotStakersLength[_validatorStakingAddress];
-
-        address[] storage stakers = _snapshotStakers[_validatorStakingAddress];
-
-        if (length < stakers.length) {
-            result = new address[](length);
-            for (uint256 i = 0; i < length; i++) {
-                result[i] = stakers[i];
-            }
-        } else {
-            result = stakers;
-        }
-    }
-
-    /// @dev Returns an array of the pools snapshotted by the `_setSnapshot` function
-    /// at the beginning of the current staking epoch.
-    /// The getter returns the staking addresses of the pools.
-    function snapshotStakingAddresses() public view returns(address[] memory) {
-        return _snapshotStakingAddresses;
-    }
-
-    /// @dev Returns the reward coefficient for the specified validator. The given value should be divided by 10000
-    /// to get the value of the reward percent (since EVM doesn't support float values). If the specified staking
-    /// address is an address of a candidate, the potentially possible reward coefficient is returned for the specified
-    /// candidate instead.
-    /// @param _stakingAddress The staking address of the validator/candidate
-    /// pool for which the getter must return the coefficient.
-    function validatorRewardPercent(address _stakingAddress) public view returns(uint256) {
-        if (_snapshotRewardPercents[_stakingAddress].length != 0) {
-            return _snapshotRewardPercents[_stakingAddress][0];
-        }
-
-        IStakingAuRa stakingContract = IStakingAuRa(validatorSetContract.stakingContract());
-
-        if (stakingContract.stakingEpoch() == 0) {
-            if (validatorSetContract.isValidator(validatorSetContract.miningByStakingAddress(_stakingAddress))) {
-                return 0;
-            }
-        }
-
-        return _validatorRewardPercent(
-            stakingContract.stakeAmountMinusOrderedWithdraw(_stakingAddress, _stakingAddress),
-            stakingContract.stakeAmountTotalMinusOrderedWithdraw(_stakingAddress)
-        );
-    }
-
-    // =============================================== Private ========================================================
-
-    uint256 internal constant REWARD_PERCENT_MULTIPLIER = 1000000;
-
-    /// @dev Distributes rewards among participants during the last MAX_VALIDATORS * DELEGATORS_ALIQUOT
-    /// blocks of a staking epoch. This function is called by the `reward` function.
-    /// @param _erc20TokenContract The address of the ERC20 staking token contract.
-    /// @param _erc20Restricted A boolean flag indicating whether the StakingAuRa contract restricts using ERC20/677
-    /// contract. If it's set to `true`, native staking coins are used instead of ERC staking tokens.
-    /// @param _stakingContract The address of the Staking contract.
-    /// @param _stakingEpoch The number of the current staking epoch.
-    /// @param _rewardPointBlock The number of the block within the current staking epoch when the rewarding process
-    /// should start. This number is calculated by the `_rewardPointBlock` getter.
-    /// @return `address[] receivers` - The array of native coins receivers which should be
-    /// rewarded at the current block by the `erc-to-native` bridge or by the fixed native reward.
-    /// `uint256[] rewards` - The array of amounts corresponding to the `receivers` array.
-    /// `bool noop` - The boolean flag which is set to `true` when there are no complex operations during the
-    /// function launch. The flag is used by the `reward` function to control the load on the block inside the
-    /// `_mintNativeCoins` function.
-    function _distributeRewards(
-        address _erc20TokenContract,
-        bool _erc20Restricted,
-        IStakingAuRa _stakingContract,
-        uint256 _stakingEpoch,
-        uint256 _rewardPointBlock
-    ) internal returns(address[] memory receivers, uint256[] memory rewards, bool noop) {
-        uint256 i;
-
-        receivers = new address[](0);
-        rewards = new uint256[](0);
-        noop = true;
-
-        if (block.number == _rewardPointBlock - 1) {
-            isRewarding = true;
-        } else if (block.number == _rewardPointBlock) {
-            address[] memory validators = validatorSetContract.getValidators();
-            uint256[] memory ratio = new uint256[](validators.length);
-
-            uint256 totalReward;
-            bool isRewardingLocal = false;
-
-            totalReward = bridgeTokenFee;
-
-            if (!_erc20Restricted) {
-                // Accumulated bridge fee plus token inflation
-                uint256 inflationPercent;
-                if (_stakingEpoch <= 24) {
-                    inflationPercent = 32;
-                } else if (_stakingEpoch <= 48) {
-                    inflationPercent = 16;
-                } else if (_stakingEpoch <= 72) {
-                    inflationPercent = 8;
-                } else {
-                    inflationPercent = 4;
-                }
-                totalReward += snapshotTotalStakeAmount * inflationPercent / 4800;
-            }
-
-            if (
-                totalReward != 0 && _erc20TokenContract != address(0) ||
-                bridgeNativeFee != 0 ||
-                _erc20Restricted
-            ) {
-                uint256 j = 0;
-                for (i = 0; i < validators.length; i++) {
-                    if (validatorSetContract.isValidatorBanned(validators[i])) {
-                        ratio[i] = 0;
-                    } else {
-                        ratio[i] = blocksCreated[_stakingEpoch][validators[i]];
-                        j += ratio[i];
-                    }
-                    validators[i] = validatorSetContract.stakingByMiningAddress(validators[i]);
-                }
-                if (j != 0) {
-                    for (i = 0; i < validators.length; i++) {
-                        ratio[i] = REWARD_PERCENT_MULTIPLIER * ratio[i] / j;
-                    }
-                }
-            }
-            if (totalReward != 0) {
-                bridgeTokenFee = 0;
-
-                totalReward += tokenRewardUndistributed;
-
-                if (_erc20TokenContract != address(0)) {
-                    for (i = 0; i < validators.length; i++) {
-                        epochPoolTokenReward[_stakingEpoch][validators[i]] =
-                            totalReward * ratio[i] / REWARD_PERCENT_MULTIPLIER;
-                    }
-                    isRewardingLocal = true;
-                }
-
-                tokenRewardUndistributed = totalReward;
-            }
-
-            totalReward = bridgeNativeFee;
-
-            if (_erc20Restricted) {
-                // Accumulated bridge fee plus 2.5% per year coin inflation
-                totalReward += _stakingContract.stakingEpochDuration() * 1 ether;
-            }
-
-            if (totalReward != 0) {
-                bridgeNativeFee = 0;
-
-                totalReward += nativeRewardUndistributed;
-
-                for (i = 0; i < validators.length; i++) {
-                    epochPoolNativeReward[_stakingEpoch][validators[i]] =
-                        totalReward * ratio[i] / REWARD_PERCENT_MULTIPLIER;
-                }
-                isRewardingLocal = true;
-
-                nativeRewardUndistributed = totalReward;
-            }
-
-            if (isRewardingLocal) {
-                for (i = 0; i < validators.length; i++) {
-                    if (ratio[i] != 0) {
-                        _enqueueValidator(validators[i]);
-                    }
-                }
-                if (_validatorsQueueSize() == 0) {
-                    isRewarding = false;
-                }
-            } else {
-                isRewarding = false;
-            }
-
-            noop = false;
-        } else if (block.number > _rewardPointBlock) {
-            address stakingAddress = _dequeueValidator();
-
-            if (stakingAddress == address(0)) {
-                return (receivers, rewards, true);
-            }
-
-            if (_validatorsQueueSize() == 0) {
-                isRewarding = false;
-            }
-
-            if (validatorSetContract.isValidatorBanned(validatorSetContract.miningByStakingAddress(stakingAddress))) {
-                return (receivers, rewards, true);
-            }
-
-            address[] storage stakers = _snapshotStakers[stakingAddress];
-            uint256 stakersLength = _snapshotStakersLength[stakingAddress];
-            uint256[] memory range = new uint256[](3); // array instead of local vars because the stack is too deep
-            range[0] = (_validatorsQueueSize() + 1) % DELEGATORS_ALIQUOT; // offset
-            if (range[0] != 0) {
-                range[0] = DELEGATORS_ALIQUOT - range[0];
-            }
-            range[1] = stakersLength / DELEGATORS_ALIQUOT * range[0]; // from
-            if (range[0] == DELEGATORS_ALIQUOT - 1) {
-                range[2] = stakersLength; // to
-            } else {
-                range[2] = stakersLength / DELEGATORS_ALIQUOT * (range[0] + 1); // to
-            }
-
-            if (range[1] >= range[2]) {
-                return (receivers, rewards, true);
-            }
-
-            uint256[] storage rewardPercents = _snapshotRewardPercents[stakingAddress];
-
-            uint256 poolReward;
-
-            receivers = new address[](range[2] - range[1]);
-            rewards = new uint256[](receivers.length);
-
-            poolReward = epochPoolTokenReward[_stakingEpoch][stakingAddress];
-            if (poolReward != 0) {
-                uint256 accrued = 0;
-                for (i = range[1]; i < range[2]; i++) {
-                    uint256 j = i - range[1];
-                    receivers[j] = stakers[i];
-                    rewards[j] = poolReward * rewardPercents[i] / REWARD_PERCENT_MULTIPLIER;
-                    accrued += rewards[j];
-                }
-                IERC20Minting(_erc20TokenContract).mintReward(receivers, rewards);
-                _subTokenRewardUndistributed(accrued);
-                noop = false;
-            }
-
-            poolReward = epochPoolNativeReward[_stakingEpoch][stakingAddress];
-            if (poolReward != 0) {
-                uint256 accrued = 0;
-                for (i = range[1]; i < range[2]; i++) {
-                    uint256 j = i - range[1];
-                    receivers[j] = stakers[i];
-                    rewards[j] = poolReward * rewardPercents[i] / REWARD_PERCENT_MULTIPLIER;
-                    accrued += rewards[j];
-                }
-                _subNativeRewardUndistributed(accrued);
-                noop = false;
-            } else {
-                return (new address[](0), new uint256[](0), noop);
-            }
-        }
-    }
-
-    /// @dev Dequeues a validator enqueued for the snapshotting or rewarding process.
-    /// Used by the `reward` and `_distributeRewards` functions.
-    /// If the queue is empty, the function returns a zero address.
-    function _dequeueValidator() internal returns(address validatorStakingAddress) {
-        uint256 queueFirst = _queueVFirst;
-        uint256 queueLast = _queueVLast;
-
-        if (queueLast < queueFirst) {
-            validatorStakingAddress = address(0);
-        } else {
-            validatorStakingAddress = _queueVList[queueFirst];
-            delete _queueVList[queueFirst];
-            _queueVFirst++;
-        }
-    }
-
-    /// @dev Enqueues the specified validator for the snapshotting or rewarding process.
-    /// Used by the `reward` and `_distributeRewards` functions. See also DELEGATORS_ALIQUOT.
-    /// @param _validatorStakingAddress The staking address of a validator to be enqueued.
-    function _enqueueValidator(address _validatorStakingAddress) internal {
-        uint256 queueLast = _queueVLast;
-        for (uint256 i = 0; i < DELEGATORS_ALIQUOT; i++) {
-            _queueVList[++queueLast] = _validatorStakingAddress;
-        }
-        _queueVLast = queueLast;
-    }
-
-    /// @dev Joins two native coin receiver elements into a single set and returns the result
-    /// to the `reward` function: the first element comes from the `erc-to-native` bridge fee distribution
-    /// (or from native coins fixed distribution), the second from the `erc-to-native` bridge when native
-    /// coins are minted for the specified addresses.
-    /// Dequeues the addresses enqueued with the `addExtraReceiver` function by the `erc-to-native` bridge.
-    /// Accumulates minting statistics for the `erc-to-native` bridges.
-    /// @param _receivers The array of native coin receivers formed by the `_distributeRewards` function.
-    /// @param _rewards The array of native coin amounts to be minted for the corresponding
-    /// `_receivers`. The size of this array is equal to the size of the `_receivers` array.
-    /// @param _queueLimit Max number of addresses which can be dequeued from the queue formed by the
-    /// `addExtraReceiver` function.
-    function _mintNativeCoins(
-        address[] memory _receivers,
-        uint256[] memory _rewards,
-        uint256 _queueLimit
-    )
-        internal
-        returns(address[] memory receivers, uint256[] memory rewards)
-    {
-        uint256 extraLength = extraReceiversQueueSize();
-
-        if (extraLength > _queueLimit) {
-            extraLength = _queueLimit;
-        }
-
-        receivers = new address[](extraLength + _receivers.length);
-        rewards = new uint256[](receivers.length);
-
-        uint256 i;
-        uint256 j = 0;
-
-        for (i = 0; i < extraLength; i++) {
-            (uint256 amount, address receiver, address bridge) = _dequeueExtraReceiver();
-            receivers[i] = receiver;
-            rewards[i] = amount;
-            _setMinted(amount, receiver, bridge);
-        }
-
-        for (i = extraLength; i < receivers.length; i++) {
-            receivers[i] = _receivers[j];
-            rewards[i] = _rewards[j];
-            j++;
-        }
-
-        emit MintedNative(receivers, rewards);
-
-        return (receivers, rewards);
-    }
-
-    /// @dev Dequeues the information about the native coins receiver enqueued with the `addExtraReceiver`
-    /// function by the `erc-to-native` bridge. This function is used by `_mintNativeCoins`.
-    /// @return `uint256 amount` - The amount to be minted for the `receiver` address.
-    /// `address receiver` - The address for which the `amount` is minted.
-    /// `address bridge` - The address of the bridge contract which called the `addExtraReceiver` function.
-    function _dequeueExtraReceiver() internal returns(uint256 amount, address receiver, address bridge) {
-        uint256 queueFirst = _queueERFirst;
-        uint256 queueLast = _queueERLast;
-
-        if (queueLast < queueFirst) {
-            amount = 0;
-            receiver = address(0);
-            bridge = address(0);
-        } else {
-            amount = _queueER[queueFirst].amount;
-            receiver = _queueER[queueFirst].receiver;
-            bridge = _queueER[queueFirst].bridge;
-            delete _queueER[queueFirst];
-            _queueERFirst++;
-        }
-    }
-
-    /// @dev Enqueues the information about the receiver of native coins which must be minted for the
-    /// specified `erc-to-native` bridge. This function is used by the `addExtraReceiver` function.
-    /// @param _amount The amount of native coins which must be minted for the `_receiver` address.
-    /// @param _receiver The address for which the `_amount` of native coins must be minted.
-    /// @param _bridge The address of the bridge contract which requested the minting of native coins.
-    function _enqueueExtraReceiver(uint256 _amount, address _receiver, address _bridge) internal {
-        uint256 queueLast = _queueERLast + 1;
-        _queueER[queueLast] = ExtraReceiverQueue({
-            amount: _amount,
-            bridge: _bridge,
-            receiver: _receiver
-        });
-        _queueERLast = queueLast;
-    }
-
-    /// @dev Accumulates minting statistics for the `erc-to-native` bridge.
-    /// This function is used by the `_mintNativeCoins` function.
-    /// @param _amount The amount minted for the `_account` address.
-    /// @param _account The address for which the `_amount` is minted.
-    /// @param _bridge The address of the bridge contract which called the `addExtraReceiver` function.
-    function _setMinted(uint256 _amount, address _account, address _bridge) internal {
-        mintedForAccountInBlock[_account][block.number] = _amount;
-        mintedForAccount[_account] += _amount;
-        mintedInBlock[block.number] += _amount;
-        mintedTotallyByBridge[_bridge] += _amount;
-        mintedTotally += _amount;
-    }
-
-    /// @dev Calculates the reward coefficient for each pool's staker and saves it so it can be used at
-    /// the end of the staking epoch for the reward distribution phase. Specifies a section of the coefficients'
-    /// snapshot thus limiting the coefficient calculations for each block. This function is called by
-    /// the `reward` function at the beginning of the staking epoch.
-    /// @param _stakingAddress The staking address of a pool for which the snapshot must be done.
-    /// @param _stakingContract The address of the `Staking` contract.
-    /// @param _offset The section of the delegator array to snapshot at the current block.
-    /// The `_offset` range is [0, DELEGATORS_ALIQUOT - 1]. The `_offset` value is set based on the `DELEGATORS_ALIQUOT`
-    /// constant - see the code of the `reward` function.
-    function _setSnapshot(address _stakingAddress, IStakingAuRa _stakingContract, uint256 _offset) internal {
-        uint256 validatorStake = _stakingContract.stakeAmountMinusOrderedWithdraw(_stakingAddress, _stakingAddress);
-        uint256 totalStaked = _stakingContract.stakeAmountTotalMinusOrderedWithdraw(_stakingAddress);
-        uint256 delegatorsAmount = totalStaked >= validatorStake ? totalStaked - validatorStake : 0;
-        bool validatorHasMore30Per = validatorStake * 7 > delegatorsAmount * 3;
-
-        address[] memory delegators = _stakingContract.poolDelegators(_stakingAddress);
-        address[] storage stakers = _snapshotStakers[_stakingAddress];
-        uint256[] storage rewardPercents = _snapshotRewardPercents[_stakingAddress];
-        uint256 stakersLength;
-
-        if (_offset == 0) {
-            // Calculate reward percent for validator
-            uint256 rewardPercent = _validatorRewardPercent(validatorStake, totalStaked);
-            if (stakers.length == 0) {
-                stakers.push(_stakingAddress);
-                rewardPercents.push(rewardPercent);
-            } else {
-                stakers[0] = _stakingAddress;
-                rewardPercents[0] = rewardPercent;
-            }
-            stakersLength = 1;
-            _snapshotStakingAddresses.push(_stakingAddress);
-            snapshotTotalStakeAmount += totalStaked;
-            _snapshotRewardPercentsTotal = rewardPercent;
-        } else {
-            stakersLength = _snapshotStakersLength[_stakingAddress];
-        }
-
-        uint256[] memory mem = new uint256[](3); // array instead of local vars because the stack is too deep
-        mem[0] = delegators.length / DELEGATORS_ALIQUOT * _offset; // from
-
-        if (_offset == DELEGATORS_ALIQUOT - 1) {
-            mem[1] = delegators.length; // to
-        } else {
-            mem[1] = delegators.length / DELEGATORS_ALIQUOT * (_offset + 1); // to
-        }
-
-        // Calculate reward percent for each delegator
-        mem[2] = _snapshotRewardPercentsTotal; // rewardPercentsTotal
-
-        for (uint256 i = mem[0]; i < mem[1]; i++) {
-            uint256 rewardPercent = 0;
-
-            if (validatorHasMore30Per) {
-                if (totalStaked != 0) {
-                    rewardPercent = _stakingContract.stakeAmountMinusOrderedWithdraw(_stakingAddress, delegators[i]);
-                    rewardPercent = REWARD_PERCENT_MULTIPLIER * rewardPercent / totalStaked;
-                }
-            } else {
-                if (delegatorsAmount != 0) {
-                    rewardPercent = _stakingContract.stakeAmountMinusOrderedWithdraw(_stakingAddress, delegators[i]);
-                    rewardPercent = REWARD_PERCENT_MULTIPLIER * rewardPercent * 7 / (delegatorsAmount * 10);
-                }
-            }
-
-            if (stakers.length > stakersLength) {
-                stakers[stakersLength] = delegators[i];
-                rewardPercents[stakersLength] = rewardPercent;
-            } else {
-                stakers.push(delegators[i]);
-                rewardPercents.push(rewardPercent);
-            }
-
-            mem[2] += rewardPercent;
-            stakersLength++;
-        }
-
-        _snapshotRewardPercentsTotal = mem[2];
-        _snapshotStakersLength[_stakingAddress] = stakersLength;
-
-        if (_offset == DELEGATORS_ALIQUOT - 1 && mem[2] < REWARD_PERCENT_MULTIPLIER) {
-            rewardPercents[0] += REWARD_PERCENT_MULTIPLIER - mem[2];
-        }
-    }
-
-    /// @dev Reduces an undistributed amount of native coins.
-    /// This function is used by the `_distributeRewards` function.
-    /// @param _minus The subtraction value.
-    function _subNativeRewardUndistributed(uint256 _minus) internal {
-        if (nativeRewardUndistributed < _minus) {
-            nativeRewardUndistributed = 0;
-        } else {
-            nativeRewardUndistributed -= _minus;
-        }
-    }
-
-    /// @dev Reduces an undistributed amount of staking tokens.
-    /// This function is used by the `_distributeRewards` function.
-    /// @param _minus The subtraction value.
-    function _subTokenRewardUndistributed(uint256 _minus) internal {
-        if (tokenRewardUndistributed < _minus) {
-            tokenRewardUndistributed = 0;
-        } else {
-            tokenRewardUndistributed -= _minus;
-        }
-    }
-
-    /// @dev Calculates the starting block number for the rewarding process
-    /// at the end of the current staking epoch.
-    /// Used by the `reward` and `_distributeRewards` functions.
-    /// @param _stakingContract The address of the StakingAuRa contract.
-    function _rewardPointBlock(
-        IStakingAuRa _stakingContract
-    ) internal view returns(uint256) {
-        return _stakingContract.stakingEpochEndBlock() - validatorSetContract.MAX_VALIDATORS()*DELEGATORS_ALIQUOT - 1;
-    }
-
-    /// @dev Calculates the reward coefficient for a validator (or candidate).
-    /// Used by the `validatorRewardPercent` and `_setSnapshot` functions.
-    /// @param _validatorStaked The amount staked by a validator.
-    /// @param _totalStaked The total amount staked by a validator and their delegators.
-    function _validatorRewardPercent(
-        uint256 _validatorStaked,
-        uint256 _totalStaked
-    ) internal pure returns(uint256 rewardPercent) {
-        rewardPercent = 0;
-        if (_validatorStaked != 0 && _totalStaked != 0) {
-            uint256 delegatorsStaked = _totalStaked >= _validatorStaked ? _totalStaked - _validatorStaked : 0;
-            if (_validatorStaked * 7 > delegatorsStaked * 3) {
-                // Validator has more than 30%
-                rewardPercent = REWARD_PERCENT_MULTIPLIER * _validatorStaked / _totalStaked;
-            } else {
-                rewardPercent = REWARD_PERCENT_MULTIPLIER * 3 / 10;
-            }
-        }
-    }
-
-    /// @dev Returns the size of the validator queue used for the snapshotting and rewarding processes.
-    /// See `_enqueueValidator` and `_dequeueValidator` functions.
-    /// This function is used by the `reward` and `_distributeRewards` functions.
-    function _validatorsQueueSize() internal view returns(uint256) {
-        return _queueVLast + 1 - _queueVFirst;
-    }
-}
-=======
 // Uncomment this line and comment out the above one
 // if staking in native coins is needed instead of staking in tokens:
-// contract BlockRewardAuRa is BlockRewardAuRaCoins {}
->>>>>>> 437ed952
+// contract BlockRewardAuRa is BlockRewardAuRaCoins {}