--- conflicted
+++ resolved
@@ -28,11 +28,7 @@
      * @dev Returns the current implementation.
      * @return impl Address of the current implementation
      */
-<<<<<<< HEAD
-    function _implementation() internal view returns (address impl) {
-=======
     function _implementation() internal view override returns (address impl) {
->>>>>>> 9b295610
         bytes32 slot = IMPLEMENTATION_SLOT;
         assembly {
             impl := sload(slot)
