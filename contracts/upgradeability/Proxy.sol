<<<<<<< HEAD
pragma solidity ^0.5.0;
=======
pragma solidity =0.8.17;
>>>>>>> 9b295610

/**
 * @title Proxy
 * @dev Implements delegation of calls to other contracts, with proper
 * forwarding of return values and bubbling of failures.
 * It defines a fallback function that delegates all calls to the address
 * returned by the abstract _implementation() internal function.
 */
contract Proxy {
    /**
     * @dev Receive function.
     * Implemented entirely in `_fallback`.
     */
    receive() external payable virtual {
        _fallback();
    }

    /**
     * @dev Fallback function.
     * Implemented entirely in `_fallback`.
     */
<<<<<<< HEAD
    function() external payable {
=======
    fallback() external payable virtual {
>>>>>>> 9b295610
        _fallback();
    }

    /**
     * @return The Address of the implementation.
     */
    function _implementation() internal view virtual returns (address) {}

    /**
     * @dev Delegates execution to an implementation contract.
     * This is a low level function that doesn't return to its internal call site.
     * It will return to the external caller whatever the implementation returns.
     * @param implementation Address to delegate.
     */
    function _delegate(address implementation) internal {
        assembly {
            // Copy msg.data. We take full control of memory in this inline assembly
            // block because it will not return to Solidity code. We overwrite the
            // Solidity scratch pad at memory position 0.
            calldatacopy(0, 0, calldatasize())

            // Call the implementation.
            // out and outsize are 0 because we don't know the size yet.
            let result := delegatecall(
<<<<<<< HEAD
                gas,
                implementation,
                0,
                calldatasize,
=======
                gas(),
                implementation,
                0,
                calldatasize(),
>>>>>>> 9b295610
                0,
                0
            )

            // Copy the returned data.
            returndatacopy(0, 0, returndatasize())

            switch result
            // delegatecall returns 0 on error.
            case 0 {
<<<<<<< HEAD
                revert(0, returndatasize)
            }
            default {
                return(0, returndatasize)
=======
                revert(0, returndatasize())
            }
            default {
                return(0, returndatasize())
>>>>>>> 9b295610
            }
        }
    }

    /**
     * @dev Function that is run as the first thing in the fallback function.
     * Can be redefined in derived contracts to add functionality.
     * Redefinitions must call super._willFallback().
     */
    function _willFallback() internal {}

    /**
     * @dev fallback implementation.
     * Extracted to enable manual triggering.
     */
    function _fallback() internal {
        _willFallback();
        _delegate(_implementation());
    }
}<|MERGE_RESOLUTION|>--- conflicted
+++ resolved
@@ -1,8 +1,4 @@
-<<<<<<< HEAD
-pragma solidity ^0.5.0;
-=======
 pragma solidity =0.8.17;
->>>>>>> 9b295610
 
 /**
  * @title Proxy
@@ -24,11 +20,7 @@
      * @dev Fallback function.
      * Implemented entirely in `_fallback`.
      */
-<<<<<<< HEAD
-    function() external payable {
-=======
     fallback() external payable virtual {
->>>>>>> 9b295610
         _fallback();
     }
 
@@ -53,17 +45,10 @@
             // Call the implementation.
             // out and outsize are 0 because we don't know the size yet.
             let result := delegatecall(
-<<<<<<< HEAD
-                gas,
-                implementation,
-                0,
-                calldatasize,
-=======
                 gas(),
                 implementation,
                 0,
                 calldatasize(),
->>>>>>> 9b295610
                 0,
                 0
             )
@@ -74,17 +59,10 @@
             switch result
             // delegatecall returns 0 on error.
             case 0 {
-<<<<<<< HEAD
-                revert(0, returndatasize)
-            }
-            default {
-                return(0, returndatasize)
-=======
                 revert(0, returndatasize())
             }
             default {
                 return(0, returndatasize())
->>>>>>> 9b295610
             }
         }
     }
