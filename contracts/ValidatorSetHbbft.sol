pragma solidity =0.8.17;

import "./interfaces/IBlockRewardHbbft.sol";
import "./interfaces/IKeyGenHistory.sol";
import "./interfaces/IRandomHbbft.sol";
import "./interfaces/IStakingHbbft.sol";
import "./interfaces/IValidatorSetHbbft.sol";
import "./upgradeability/UpgradeableOwned.sol";
<<<<<<< HEAD
import "./libs/SafeMath.sol";
=======
>>>>>>> 9b295610

/// @dev Stores the current validator set and contains the logic for choosing new validators
/// before each staking epoch. The logic uses a random seed generated and stored by the `RandomHbbft` contract.
contract ValidatorSetHbbft is UpgradeableOwned, IValidatorSetHbbft {
    // =============================================== Storage ========================================================

    // WARNING: since this contract is upgradeable, do not remove
    // existing storage variables and do not change their types!
    address[] internal _currentValidators;
    address[] internal _pendingValidators;
    address[] internal _previousValidators;

    /// @dev Stores the validators that have reported the specific validator as malicious for the specified epoch.
    mapping(address => mapping(uint256 => address[]))
        internal _maliceReportedForBlock;

    /// @dev How many times a given mining address was banned.
    mapping(address => uint256) public banCounter;

    /// @dev Returns the time when the ban will be lifted for the specified mining address.
    mapping(address => uint256) public bannedUntil;

    /// @dev Returns the timestamp after which the ban will be lifted for delegators
    /// of the specified pool (mining address).
    mapping(address => uint256) public bannedDelegatorsUntil;

    /// @dev The reason for the latest ban of the specified mining address. See the `_removeMaliciousValidator`
    /// internal function description for the list of possible reasons.
    mapping(address => bytes32) public banReason;

    /// @dev The address of the `BlockRewardHbbft` contract.
    address public blockRewardContract;

    /// @dev A boolean flag indicating whether the specified mining address is in the current validator set.
    /// See the `getValidators` getter.
    mapping(address => bool) public isValidator;

    /// @dev A boolean flag indicating whether the specified mining address was a validator in the previous set.
    /// See the `getPreviousValidators` getter.
    mapping(address => bool) public isValidatorPrevious;

    /// @dev A mining address bound to a specified staking address.
    /// See the `_setStakingAddress` internal function.
    mapping(address => address) public miningByStakingAddress;

    /// @dev The `RandomHbbft` contract address.
    address public randomContract;

    /// @dev The number of times the specified validator (mining address) reported misbehaviors during the specified
    /// staking epoch. Used by the `reportMaliciousCallable` getter and `reportMalicious` function to determine
    /// whether a validator reported too often.
    mapping(address => mapping(uint256 => uint256)) public reportingCounter;

    /// @dev How many times all validators reported misbehaviors during the specified staking epoch.
    /// Used by the `reportMaliciousCallable` getter and `reportMalicious` function to determine
    /// whether a validator reported too often.
    mapping(uint256 => uint256) public reportingCounterTotal;

    /// @dev A staking address bound to a specified mining address.
    /// See the `_setStakingAddress` internal function.
    mapping(address => address) public stakingByMiningAddress;

    /// @dev The `StakingHbbft` contract address.
    IStakingHbbft public stakingContract;

    /// @dev The `KeyGenHistory` contract address.
    IKeyGenHistory public keyGenHistoryContract;

    /// @dev How many times the given mining address has become a validator.
    mapping(address => uint256) public validatorCounter;

    /// @dev Block Timestamp when a validator was successfully part of
    mapping(address => uint256) public validatorLastSuccess;

    /// @dev holds Availability information for each specific mining address
    /// unavailability happens if a validator gets voted to become a pending validator,
    /// but misses out the sending of the ACK or PART within the given timeframe.
    /// validators are required to declare availability,
    /// in order to become available for voting again.
    /// the value is of type timestamp
    mapping(address => uint256) public validatorAvailableSince;

    /// @dev The max number of validators.
    uint256 public maxValidators;

    // ================================================ Events ========================================================

    /// @dev Emitted by the `reportMalicious` function to signal that a specified validator reported
    /// misbehavior by a specified malicious validator at a specified block number.
    /// @param reportingValidator The mining address of the reporting validator.
    /// @param maliciousValidator The mining address of the malicious validator.
    /// @param blockNumber The block number at which the `maliciousValidator` misbehaved.
    event ReportedMalicious(
        address reportingValidator,
        address maliciousValidator,
        uint256 blockNumber
    );

    event ValidatorAvailable(address validator, uint256 timestamp);

    /// @dev Emitted by the `handleFailedKeyGeneration` function to signal that a specific validator was
    /// marked as unavailable since he dit not contribute to the required key shares.
    event ValidatorUnavailable(address validator, uint256 timestamp);

    // ============================================== Modifiers =======================================================

    /// @dev Ensures the `initialize` function was called before.
    modifier onlyInitialized() {
        require(isInitialized(), "ValidatorSet: not initialized");
        _;
    }

    /// @dev Ensures the caller is the BlockRewardHbbft contract address.
    modifier onlyBlockRewardContract() {
        require(msg.sender == blockRewardContract, "Only BlockReward contract");
        _;
    }

    /// @dev Ensures the caller is the RandomHbbft contract address.
    modifier onlyRandomContract() {
        require(msg.sender == randomContract, "Only Random Contract");
        _;
    }

    /// @dev Ensures the caller is the StakingHbbft contract address.
    modifier onlyStakingContract() {
        require(
            msg.sender == address(stakingContract),
            "Only Staking Contract"
        );
        _;
    }

    /// @dev Ensures the caller is the SYSTEM_ADDRESS. See https://wiki.parity.io/Validator-Set.html
<<<<<<< HEAD
    modifier onlySystem() {
=======
    modifier onlySystem() virtual {
>>>>>>> 9b295610
        require(
            msg.sender == 0xffffFFFfFFffffffffffffffFfFFFfffFFFfFFfE,
            "Only System"
        );
        _;
    }

    /// @dev Returns the current timestamp.
<<<<<<< HEAD
    function getCurrentTimestamp() external view returns (uint256) {
=======
    function getCurrentTimestamp() external view virtual returns (uint256) {
>>>>>>> 9b295610
        return block.timestamp;
    }

    function getStakingContract() external view returns (address) {
        return address(stakingContract);
    }

    function isFullHealth() external view returns (bool) {
        // return maxValidators == _currentValidators.length;
        // for testing purposes we are hardcoding this to true.
        // https://github.com/DMDcoin/hbbft-posdao-contracts/issues/162
        return true;
    }

    // function getInfo()
    // public
    // view
    // returns (address sender, address admin) {
    //     return (msg.sender, _admin());
    // }

    // =============================================== Setters ========================================================

    /// @dev Initializes the network parameters. Used by the
    /// constructor of the `InitializerHbbft` contract.
    /// @param _blockRewardContract The address of the `BlockRewardHbbft` contract.
    /// @param _randomContract The address of the `RandomHbbft` contract.
    /// @param _stakingContract The address of the `StakingHbbft` contract.
    /// @param _keyGenHistoryContract The address of the `KeyGenHistory` contract.
    /// @param _initialMiningAddresses The array of initial validators' mining addresses.
    /// @param _initialStakingAddresses The array of initial validators' staking addresses.
    function initialize(
        address _blockRewardContract,
        address _randomContract,
        address _stakingContract,
        address _keyGenHistoryContract,
        address[] calldata _initialMiningAddresses,
        address[] calldata _initialStakingAddresses
    ) external {
        require(
            msg.sender == _admin() ||
                tx.origin == _admin() ||
                address(0) == _admin() ||
                block.number == 0,
            "ValidatorSet: Initialization only on genesis block or by admin"
        );
        require(
            !isInitialized(),
            "ValidatorSet contract is already initialized"
        );
        require(
            _blockRewardContract != address(0),
            "BlockReward contract address can't be 0x0"
        );
        require(
            _randomContract != address(0),
            "Random contract address can't be 0x0"
        );
        require(
            _stakingContract != address(0),
            "Staking contract address can't be 0x0"
        );
        require(
            _keyGenHistoryContract != address(0),
            "KeyGenHistory contract address can't be 0x0"
        );
        require(
            _initialMiningAddresses.length > 0,
            "Must provide initial mining addresses"
        );
        require(
            _initialMiningAddresses.length == _initialStakingAddresses.length,
            "Must provide the same amount of mining/staking addresses"
        );

        blockRewardContract = _blockRewardContract;
        randomContract = _randomContract;
        stakingContract = IStakingHbbft(_stakingContract);
        keyGenHistoryContract = IKeyGenHistory(_keyGenHistoryContract);

        // Add initial validators to the `_currentValidators` array
        for (uint256 i = 0; i < _initialMiningAddresses.length; i++) {
            address miningAddress = _initialMiningAddresses[i];
            _currentValidators.push(miningAddress);
            // _pendingValidators.push(miningAddress);
            isValidator[miningAddress] = true;
            validatorCounter[miningAddress]++;
            _setStakingAddress(miningAddress, _initialStakingAddresses[i]);
        }

        maxValidators = 25;
    }

    /// @dev Called by the system when a pending validator set is ready to be activated.
    /// Only valid when msg.sender == SUPER_USER (EIP96, 2**160 - 2).
    /// After this function is called, the `getValidators` getter returns the new validator set.
    /// If this function finalizes a new validator set formed by the `newValidatorSet` function,
    /// an old validator set is also stored and can be read by the `getPreviousValidators` getter.
    function finalizeChange() external onlyBlockRewardContract {
        if (_pendingValidators.length != 0) {
            // Apply a new validator set formed by the `newValidatorSet` function
            _savePreviousValidators();
            _finalizeNewValidators();
        }

        // new epoch starts
        stakingContract.incrementStakingEpoch();
        keyGenHistoryContract.notifyNewEpoch();
        delete _pendingValidators;
        stakingContract.setStakingEpochStartTime(this.getCurrentTimestamp());
    }

    /// @dev Implements the logic which forms a new validator set. If the number of active pools
    /// is greater than maxValidators, the logic chooses the validators randomly using a random seed generated and
    /// stored by the `RandomHbbft` contract.
    /// Automatically called by the `BlockRewardHbbft.reward` function at the latest block of the staking epoch.
    function newValidatorSet() external onlyBlockRewardContract {
        _newValidatorSet(new address[](0));
    }

    /// @dev Removes malicious validators.
    /// Called by the the Hbbft engine when a validator has been inactive for a long period.
    /// @param _miningAddresses The mining addresses of the malicious validators.
    function removeMaliciousValidators(address[] calldata _miningAddresses)
        external
        onlySystem
    {
        _removeMaliciousValidators(_miningAddresses, "inactive");
    }

    /// @dev called by validators when a validator comes online after
    /// getting marked as unavailable caused by a failed key generation.
    function announceAvailability(uint256 _blockNumber, bytes32 _blockhash)
        external
    {
        require(
            canCallAnnounceAvailability(msg.sender),
            "Announcing availability not possible."
        );
        require(
            _blockNumber < block.number,
            "_blockNumber argument must be in the past."
        );
        // 255 is a technical limitation of EVM ability to look into the past.
        // however, we query just for 16 blocks here.
        // this provides a time window big enough for valid nodes.
        require(
            _blockNumber + 16 > block.number,
            "_blockNumber argument must be in the past within the last 255 blocks."
        );
        // we have ensured now that we technicaly able to query the blockhash for that block
        require(
            blockhash(_blockNumber) == _blockhash,
            "provided blockhash must match blockchains blockhash"
        );

        uint256 timestamp = this.getCurrentTimestamp();
        validatorAvailableSince[msg.sender] = timestamp;
        emit ValidatorAvailable(msg.sender, timestamp);
        // as long the mining node is not banned as well,
        // it can be picked up as regular active node again.
        if (!isValidatorBanned(msg.sender)) {
            stakingContract.notifyAvailability(
                stakingByMiningAddress[msg.sender]
            );
        }
    }

    /// @dev called by blockreward contract when a the reward when the block reward contract
    /// came to the conclusion that the validators could not manage to create a new shared key together.
    /// this starts the process to find replacements for the failing candites,
    /// as well as marking them unavailable.
    function handleFailedKeyGeneration() external onlyBlockRewardContract {
        // we should only kick out nodes if the nodes have been really to late.

        require(
            this.getCurrentTimestamp() >=
                stakingContract.stakingFixedEpochEndTime(),
            "failed key generation can only be processed after the staking epoch is over."
        );

        if (stakingContract.getPoolsToBeElected().length == 0) {
            // if there is currently noone able to be elected, we just wait.
            // probably this happens, until there is someone manages to make
            // his pool available for staking again.
            return;
        }

        if (_pendingValidators.length == 0) {
            // if there are no "pending validators" that
            // should write their keys, then there is
            // nothing to do here.
            return;
        }

        // check if the current epoch should have been ended already
        // but some of the validators failed to write his PARTS / ACKS.

        // there are 2 scenarious:
        // 1.) missing Part: one or more validator was chosen, but never wrote his PART (most likely)
        // 2.) missing ACK: all validators were able to write their parts, but one or more failed to write
        // it's part.
        //
        // ad missing Part:
        // in this case we can just replace the validator with another one,
        // or if there is no other one available, continue with a smaller set.

        // ad missing ACK:
        // this case is more complex, since nodes did already write their acks for the parts
        // of a node that now drops out.
        // this should be a very rare case, and to make it simple,
        // we can just start over with the random selection of validators again.

        // temporary array to keep track of the good validators.
        // not all storage slots might be used.
        // we asume that there is at minimum 1 bad validator.
        address[] memory goodValidators = new address[](
            _pendingValidators.length - 1
        );
        uint256 goodValidatorsCount = 0;

        (
            uint128 numberOfPartsWritten,
            uint128 numberOfAcksWritten
        ) = keyGenHistoryContract.getNumberOfKeyFragmentsWritten();

        //address[] memory badValidators = new address[];

        for (uint256 i = 0; i < _pendingValidators.length; i++) {
            // get mining address for this pool.
            // if the mining address did his job (writing PART or ACKS).
            // add it to the good pool.
            address miningAddress = _pendingValidators[i]; //miningByStakingAddress[];

            // if a validator is good or bad, depends if he managed
            // the write the information required for the current state.
            bool isGood = false;

            if (_pendingValidators.length > numberOfPartsWritten) {
                // case 1: missing part scenario.
                // pending validator that missed out writing their part ?
                // maybe make a more precise length check in the future here ?
                isGood =
                    keyGenHistoryContract.getPart(miningAddress).length > 0;
            } else if (_pendingValidators.length > numberOfAcksWritten) {
                // case 2: parts were written, but did this validator also write it's ACKS ??
                // Note: we do not really need to check if the validator has written his part,
                // since all validators managed to write it's part.
                isGood = keyGenHistoryContract.getAcksLength(miningAddress) > 0;
            }

            if (isGood) {
                // we track all good validators,
                // so we can later pass the good validators
                // to the _newValidatorSet function.
                goodValidators[goodValidatorsCount] = _pendingValidators[i];
                goodValidatorsCount++;
            } else {
                // this Pool is not available anymore.
                // the pool does not get a Ban,
                // but is treated as "inactive" as long it does not `announceAvailability()`

                stakingContract.removePool(
                    stakingByMiningAddress[miningAddress]
                );
                // mark the Node address as not available.
                validatorAvailableSince[miningAddress] = 0;
                emit ValidatorUnavailable(
                    miningAddress,
                    this.getCurrentTimestamp()
                );
            }
        }

        keyGenHistoryContract.clearPrevKeyGenState(_pendingValidators);
        keyGenHistoryContract.notifyKeyGenFailed();

        // we might only set a subset to the newValidatorSet function,
        // since the last indexes of the array are holding unused slots.
        address[] memory forcedPools = new address[](goodValidatorsCount);
        for (uint256 i = 0; i < goodValidatorsCount; i++) {
            forcedPools[i] = goodValidators[i];
        }

        // this tells the staking contract that the key generation failed
        // so the staking conract is able to prolong this staking period.
        stakingContract.notifyKeyGenFailed();

        // is there anyone left that can get elected ??
        // if not, we just continue with the validator set we have now,
        // for another round,
        // hopefully that on or the other node operators get his pool fixed.
        // the Deadline just stays a full time window.
        // therefore the Node Operators might get a chance that
        // many manage to fix the problem,
        // and we can get a big takeover.
        if (stakingContract.getPoolsToBeElected().length > 0) {
            _newValidatorSet(forcedPools);
        }
    }

    /// @dev Notifies hbbft validator set contract that a validator
    /// asociated with the given `_stakingAddress` became
    /// unavailable and must be flagged as unavailable.
    /// @param _stakingAddress The address of the validator which became unavailable.
    function notifyUnavailability(address _stakingAddress)
        external
        onlyStakingContract
    {
        validatorAvailableSince[miningByStakingAddress[_stakingAddress]] = 0;
    }

    /// @dev Reports that the malicious validator misbehaved at the specified block.
    /// Called by the node of each honest validator after the specified validator misbehaved.
    /// See https://openethereum.github.io/Validator-Set.html#reporting-contract
    /// Can only be called when the `reportMaliciousCallable` getter returns `true`.
    /// @param _maliciousMiningAddress The mining address of the malicious validator.
    /// @param _blockNumber The block number where the misbehavior was observed.
    function reportMalicious(
        address _maliciousMiningAddress,
        uint256 _blockNumber,
        bytes calldata
    ) external onlyInitialized {
        address reportingMiningAddress = msg.sender;

        _incrementReportingCounter(reportingMiningAddress);

        (
            bool callable,
            bool removeReportingValidator
        ) = reportMaliciousCallable(
                reportingMiningAddress,
                _maliciousMiningAddress,
                _blockNumber
            );

        if (!callable) {
            if (removeReportingValidator) {
                // Reporting validator has been reporting too often, so
                // treat them as a malicious as well (spam)
                address[] memory miningAddresses = new address[](1);
                miningAddresses[0] = reportingMiningAddress;
                _removeMaliciousValidators(miningAddresses, "spam");
            }
            return;
        }

        address[] storage reportedValidators = _maliceReportedForBlock[
            _maliciousMiningAddress
        ][_blockNumber];

        reportedValidators.push(reportingMiningAddress);

        emit ReportedMalicious(
            reportingMiningAddress,
            _maliciousMiningAddress,
            _blockNumber
        );

        uint256 validatorsLength = _currentValidators.length;
        bool remove;

        if (validatorsLength > 3) {
            // If more than 2/3 of validators reported about malicious validator
            // for the same `blockNumber`
            remove = reportedValidators.length * 3 > validatorsLength * 2;
        } else {
            // If more than 1/2 of validators reported about malicious validator
            // for the same `blockNumber`
            remove = reportedValidators.length * 2 > validatorsLength;
        }

        if (remove) {
            address[] memory miningAddresses = new address[](1);
            miningAddresses[0] = _maliciousMiningAddress;
            _removeMaliciousValidators(miningAddresses, "malicious");
        }
    }

    /// @dev Binds a mining address to the specified staking address. Called by the `StakingHbbft.addPool` function
    /// when a user wants to become a candidate and creates a pool.
    /// See also the `miningByStakingAddress` and `stakingByMiningAddress` public mappings.
    /// @param _miningAddress The mining address of the newly created pool. Cannot be equal to the `_stakingAddress`
    /// and should never be used as a pool before.
    /// @param _stakingAddress The staking address of the newly created pool. Cannot be equal to the `_miningAddress`
    /// and should never be used as a pool before.
    function setStakingAddress(address _miningAddress, address _stakingAddress)
        external
        onlyStakingContract
    {
        _setStakingAddress(_miningAddress, _stakingAddress);
    }

    function setMaxValidators(uint256 _maxValidators) external onlyOwner {
        maxValidators = _maxValidators;
    }

    /// @dev set's the validators ip address.
    /// this function can only be called by validators.
    /// @param _ip IPV4 address of a running Node Software or Proxy.
    /// @param _port port for IPv4 address of a running Node Software or Proxy.
    function setValidatorInternetAddress(bytes16 _ip, bytes2 _port) external {
        // get stacking address of sender. (required)
        address validatorAddress = stakingByMiningAddress[msg.sender];
        require(
            validatorAddress != address(0),
            "No Pool defined for this validator."
        );
        // optional: we could verify public key to signer (public key) integrity, but it is costly.
        stakingContract.setValidatorInternetAddress(
            validatorAddress,
            _ip,
            _port
        );
    }

    // =============================================== Getters ========================================================

    /// @dev Returns a boolean flag indicating whether delegators of the specified pool are currently banned.
    /// A validator pool can be banned when they misbehave (see the `_removeMaliciousValidator` function).
    /// @param _miningAddress The mining address of the pool.
    function areDelegatorsBanned(address _miningAddress)
        public
        view
        returns (bool)
    {
        return
            this.getCurrentTimestamp() <= bannedDelegatorsUntil[_miningAddress];
    }

    /// @dev Returns the previous validator set (validators' mining addresses array).
    /// The array is stored by the `finalizeChange` function
    /// when a new staking epoch's validator set is finalized.
    function getPreviousValidators() public view returns (address[] memory) {
        return _previousValidators;
    }

    /// @dev Returns the current array of pending validators i.e. waiting to be activated in the new epoch
    /// The pending array is changed when a validator is removed as malicious
    /// or the validator set is updated by the `newValidatorSet` function.
    function getPendingValidators() public view returns (address[] memory) {
        return _pendingValidators;
    }

    /// @dev Returns the current validator set (an array of mining addresses)
    /// which always matches the validator set kept in validator's node.
    function getValidators() public view returns (address[] memory) {
        return _currentValidators;
    }

    /// @dev Returns a boolean flag indicating if the `initialize` function has been called.
    function isInitialized() public view returns (bool) {
        return blockRewardContract != address(0);
    }

    /// @dev Returns a boolean flag indicating whether the specified validator (mining address)
    /// is able to call the `reportMalicious` function or whether the specified validator (mining address)
    /// can be reported as malicious. This function also allows a validator to call the `reportMalicious`
    /// function several blocks after ceasing to be a validator. This is possible if a
    /// validator did not have the opportunity to call the `reportMalicious` function prior to the
    /// engine calling the `finalizeChange` function.
    /// @param _miningAddress The validator's mining address.
    function isReportValidatorValid(address _miningAddress)
        public
        view
        returns (bool)
    {
        bool isValid = isValidator[_miningAddress] &&
            !isValidatorBanned(_miningAddress);
        if (stakingContract.stakingEpoch() == 0) {
            return isValid;
        }
        // TO DO: arbitrarily chosen period stakingFixedEpochDuration/5.
        if (
            this.getCurrentTimestamp() -
                stakingContract.stakingEpochStartTime() <=
            stakingContract.stakingFixedEpochDuration() / 5
        ) {
            // The current validator set was finalized by the engine,
            // but we should let the previous validators finish
            // reporting malicious validator within a few blocks
            bool previousValidator = isValidatorPrevious[_miningAddress];
            return isValid || previousValidator;
        }
        return isValid;
    }

    function getPendingValidatorKeyGenerationMode(address _miningAddress)
        public
        view
        returns (KeyGenMode)
    {
        // enum KeyGenMode { NotAPendingValidator, WritePart, WaitForOtherParts,
        // WriteAck, WaitForOtherAcks, AllKeysDone }

        if (!isPendingValidator(_miningAddress)) {
            return KeyGenMode.NotAPendingValidator;
        }

        // since we got a part, maybe to validator is about to write his ack ?
        // he is allowed to write his ack, if all nodes have written their part.

        (
            uint128 numberOfPartsWritten,
            uint128 numberOfAcksWritten
        ) = keyGenHistoryContract.getNumberOfKeyFragmentsWritten();

        if (numberOfPartsWritten < _pendingValidators.length) {
            bytes memory part = keyGenHistoryContract.getPart(_miningAddress);
            if (part.length == 0) {
                // we know here that the validator is pending,
                // but dit not have written the part yet.
                // so he is allowed to write it's part.
                return KeyGenMode.WritePart;
            } else {
                // this mining address has written their part.
                return KeyGenMode.WaitForOtherParts;
            }
        } else if (numberOfAcksWritten < _pendingValidators.length) {
            // not all Acks Written, so the key is not complete.
            // we know know that all Nodes have written their PART.
            // but not all have written their ACK.
            // are we the one who has written his ACK.

            if (keyGenHistoryContract.getAcksLength(_miningAddress) == 0) {
                return KeyGenMode.WriteAck;
            } else {
                return KeyGenMode.WaitForOtherAcks;
            }
        } else {
            return KeyGenMode.AllKeysDone;
        }
    }

    /// @dev Returns a boolean flag indicating whether the specified mining address is currently banned.
    /// A validator can be banned when they misbehave (see the `_removeMaliciousValidator` internal function).
    /// @param _miningAddress The mining address.
    function isValidatorBanned(address _miningAddress)
        public
        view
        returns (bool)
    {
        return this.getCurrentTimestamp() <= bannedUntil[_miningAddress];
    }

    /// @dev Returns a boolean flag indicating whether the specified mining address is a validator
    /// or is in the `_pendingValidators`.
    /// Used by the `StakingHbbft.maxWithdrawAllowed` and `StakingHbbft.maxWithdrawOrderAllowed` getters.
    /// @param _miningAddress The mining address.
    function isValidatorOrPending(address _miningAddress)
        public
        view
        returns (bool)
    {
        if (isValidator[_miningAddress]) {
            return true;
        }

        return isPendingValidator(_miningAddress);
    }

    /// @dev Returns a boolean flag indicating whether the specified mining address is a pending validator.
    /// Used by the `isValidatorOrPending` and `KeyGenHistory.writeAck/Part` functions.
    /// @param _miningAddress The mining address.
    function isPendingValidator(address _miningAddress)
        public
        view
        returns (bool)
    {
        for (uint256 i = 0; i < _pendingValidators.length; i++) {
            if (_miningAddress == _pendingValidators[i]) {
                return true;
            }
        }

        return false;
    }

    /// @dev Returns an array of the validators (their mining addresses) which reported that the specified malicious
    /// validator misbehaved at the specified block.
    /// @param _miningAddress The mining address of malicious validator.
    /// @param _blockNumber The block number.
    function maliceReportedForBlock(
        address _miningAddress,
        uint256 _blockNumber
    ) public view returns (address[] memory) {
        return _maliceReportedForBlock[_miningAddress][_blockNumber];
    }

    /// @dev Returns if the specified _miningAddress is able to announce availability.
    /// @param _miningAddress mining address that is allowed/disallowed.
    function canCallAnnounceAvailability(address _miningAddress)
        public
        view
        returns (bool)
    {
        if (stakingByMiningAddress[_miningAddress] == address(0)) {
            // not a validator node.
            return false;
        }

        if (validatorAvailableSince[_miningAddress] != 0) {
            // "Validator was not marked as unavailable."
            return false;
        }

        return true;
    }

    /// @dev Returns whether the `reportMalicious` function can be called by the specified validator with the
    /// given parameters. Used by the `reportMalicious` function and `TxPermission` contract. Also, returns
    /// a boolean flag indicating whether the reporting validator should be removed as malicious due to
    /// excessive reporting during the current staking epoch.
    /// @param _reportingMiningAddress The mining address of the reporting validator which is calling
    /// the `reportMalicious` function.
    /// @param _maliciousMiningAddress The mining address of the malicious validator which is passed to
    /// the `reportMalicious` function.
    /// @param _blockNumber The block number which is passed to the `reportMalicious` function.
    /// @return callable `bool callable` - The boolean flag indicating whether the `reportMalicious` function
    /// can be called at the moment.
    /// @return removeReportingValidator `bool removeReportingValidator` - The boolean flag indicating whether
    /// the reporting validator should be removed as malicious due to excessive reporting. This flag is only used
    /// by the `reportMalicious` function.
    function reportMaliciousCallable(
        address _reportingMiningAddress,
        address _maliciousMiningAddress,
        uint256 _blockNumber
    ) public view returns (bool callable, bool removeReportingValidator) {
        if (!isReportValidatorValid(_reportingMiningAddress))
            return (false, false);
        if (!isReportValidatorValid(_maliciousMiningAddress))
            return (false, false);

        uint256 validatorsNumber = _currentValidators.length;

        if (validatorsNumber > 1) {
            uint256 currentStakingEpoch = stakingContract.stakingEpoch();
            uint256 reportsNumber = reportingCounter[_reportingMiningAddress][
                currentStakingEpoch
            ];
            uint256 reportsTotalNumber = reportingCounterTotal[
                currentStakingEpoch
            ];
            uint256 averageReportsNumber = 0;

            if (reportsTotalNumber >= reportsNumber) {
                averageReportsNumber =
                    (reportsTotalNumber - reportsNumber) /
                    (validatorsNumber - 1);
            }

            if (
                reportsNumber > validatorsNumber * 50 &&
                reportsNumber > averageReportsNumber * 10
            ) {
                return (false, true);
            }
        }

        uint256 currentBlock = block.number; // TODO: _getCurrentBlockNumber(); Make it time based here ?

        if (_blockNumber > currentBlock) return (false, false); // avoid reporting about future blocks

        uint256 ancientBlocksLimit = 100; //TODO: needs to be afjusted for HBBFT specifications i.e. time
        if (
            currentBlock > ancientBlocksLimit &&
            _blockNumber < currentBlock - ancientBlocksLimit
        ) {
            return (false, false); // avoid reporting about ancient blocks
        }

        address[] storage reportedValidators = _maliceReportedForBlock[
            _maliciousMiningAddress
        ][_blockNumber];

        // Don't allow reporting validator to report about the same misbehavior more than once
        uint256 length = reportedValidators.length;
        for (uint256 m = 0; m < length; m++) {
            if (reportedValidators[m] == _reportingMiningAddress) {
                return (false, false);
            }
        }

        return (true, false);
    }

    /// @dev Returns the public key for the given stakingAddress
    /// @param _stakingAddress staking address of the wanted public key.
    /// @return public key of the _stakingAddress
    function publicKeyByStakingAddress(address _stakingAddress)
        external
        view
        returns (bytes memory)
    {
        return stakingContract.getPoolPublicKey(_stakingAddress);
    }

    /// @dev Returns the public key for the given miningAddress
    /// @param _miningAddress mining address of the wanted public key.
    /// @return public key of the _miningAddress
    function getPublicKey(address _miningAddress)
        external
        view
        returns (bytes memory)
    {
        return
            stakingContract.getPoolPublicKey(
                stakingByMiningAddress[_miningAddress]
            );
    }

    /// @dev in Hbbft there are sweet spots for the choice of validator counts
    /// those are FLOOR((n - 1)/3) * 3 + 1
    /// values: 1 - 4 - 7 - 10 - 13 - 16 - 19 - 22 - 25
    /// more about: https://github.com/DMDcoin/hbbft-posdao-contracts/issues/84
    /// @return a sweet spot n for a given number n
    function getValidatorCountSweetSpot(uint256 _possibleValidatorCount)
        public
        view
        returns (uint256)
    {
        require(
            _possibleValidatorCount > 0,
            "_possibleValidatorCount must not be 0"
        );
        if (_possibleValidatorCount < 4) {
            return _possibleValidatorCount;
        }
        return ((_possibleValidatorCount - 1) / 3) * 3 + 1;
    }

    // ============================================== Internal ========================================================

    /// @dev Updates the total reporting counter (see the `reportingCounterTotal` public mapping) for the current
    /// staking epoch after the specified validator is removed as malicious. The `reportMaliciousCallable` getter
    /// uses this counter for reporting checks so it must be up-to-date. Called by the `_removeMaliciousValidators`
    /// internal function.
    /// @param _miningAddress The mining address of the removed malicious validator.
    function _clearReportingCounter(address _miningAddress) internal {
        uint256 currentStakingEpoch = stakingContract.stakingEpoch();
        uint256 total = reportingCounterTotal[currentStakingEpoch];
        uint256 counter = reportingCounter[_miningAddress][currentStakingEpoch];

        reportingCounter[_miningAddress][currentStakingEpoch] = 0;

        if (total >= counter) {
            reportingCounterTotal[currentStakingEpoch] -= counter;
        } else {
            reportingCounterTotal[currentStakingEpoch] = 0;
        }
    }

    function _newValidatorSet(address[] memory _forcedPools) internal {
        address[] memory poolsToBeElected = stakingContract
            .getPoolsToBeElected();

        uint256 numOfValidatorsToBeElected = poolsToBeElected.length >=
            maxValidators ||
            poolsToBeElected.length == 0
            ? maxValidators
            : getValidatorCountSweetSpot(poolsToBeElected.length);

        // Choose new validators > )
        if (poolsToBeElected.length > numOfValidatorsToBeElected) {
            uint256 poolsToBeElectedLength = poolsToBeElected.length;
            (
                uint256[] memory likelihood,
                uint256 likelihoodSum
            ) = stakingContract.getPoolsLikelihood();
            address[] memory newValidators = new address[](
                numOfValidatorsToBeElected
            );

            uint256 indexNewValidator = 0;
            for (
                uint256 iForced = 0;
                iForced < _forcedPools.length;
                iForced++
            ) {
                for (
                    uint256 iPoolToBeElected = 0;
                    iPoolToBeElected < poolsToBeElectedLength;
                    iPoolToBeElected++
                ) {
                    if (
                        poolsToBeElected[iPoolToBeElected] ==
                        _forcedPools[iForced]
                    ) {
                        newValidators[indexNewValidator] = _forcedPools[
                            iForced
                        ];
                        indexNewValidator++;
                        likelihoodSum -= likelihood[iPoolToBeElected];
                        // kicking out this pools from the "to be elected" list,
                        // by replacing it with the last element,
                        // and virtually reducing it's size.
                        poolsToBeElectedLength--;
                        poolsToBeElected[iPoolToBeElected] = poolsToBeElected[
                            poolsToBeElectedLength
                        ];
                        likelihood[iPoolToBeElected] = likelihood[
                            poolsToBeElectedLength
                        ];
                        break;
                    }
                }
            }

            uint256 randomNumber = IRandomHbbft(randomContract).currentSeed();

            if (likelihood.length > 0 && likelihoodSum > 0) {
                for (uint256 i = 0; i < newValidators.length; i++) {
                    randomNumber = uint256(
                        keccak256(abi.encode(randomNumber ^ block.timestamp))
                    );
                    uint256 randomPoolIndex = _getRandomIndex(
                        likelihood,
                        likelihoodSum,
                        randomNumber
                    );
                    newValidators[i] = poolsToBeElected[randomPoolIndex];
                    likelihoodSum -= likelihood[randomPoolIndex];
                    poolsToBeElectedLength--;
                    poolsToBeElected[randomPoolIndex] = poolsToBeElected[
                        poolsToBeElectedLength
                    ];
                    likelihood[randomPoolIndex] = likelihood[
                        poolsToBeElectedLength
                    ];
                }

                _setPendingValidators(newValidators);
            }
        } else {
            //note: it is assumed here that _forcedPools is always a subset of poolsToBeElected.
            // a forcedPool can never get picked up if it is not part of the poolsToBeElected.
            // the logic needs to be that consistent.
            _setPendingValidators(poolsToBeElected);
        }

        // clear previousValidator KeyGenHistory state
        keyGenHistoryContract.clearPrevKeyGenState(_currentValidators);

        if (poolsToBeElected.length != 0) {
            // Remove pools marked as `to be removed`
            stakingContract.removePools();
        }

        // a new validator set can get choosen already outside the timeframe for phase 2.
        // this can happen if the network got stuck and get's repaired.
        // and the repair takes longer than a single epoch.
        // we detect this case here and grant an extra time window
        // so the selected nodes also get their chance to write their keys.
        // more about: https://github.com/DMDcoin/hbbft-posdao-contracts/issues/96

        // timescale:
        // epoch start time ..... phase 2 transition .... current end of phase 2 ..... now ..... new end of phase 2.

        // new extra window size has to cover the difference between phase2 transition and now.
        // to reach the new end of phase 2.

        // current end of phase 2 : stakingContract.stakingFixedEpochEndTime()

        // now: validatorSetContract.getCurrentTimestamp();

        if (
            this.getCurrentTimestamp() >
            stakingContract.stakingFixedEpochEndTime()
        ) {
            stakingContract.notifyNetworkOfftimeDetected(
                this.getCurrentTimestamp() -
                    stakingContract.stakingFixedEpochEndTime()
            );
        }
    }

    /// @dev Sets a new validator set stored in `_pendingValidators` array.
    /// Called by the `finalizeChange` function.
    function _finalizeNewValidators() internal {
        address[] memory validators;
        uint256 i;

        validators = _currentValidators;
        for (i = 0; i < validators.length; i++) {
            isValidator[validators[i]] = false;
        }

        _currentValidators = _pendingValidators;

        validators = _currentValidators;
        for (i = 0; i < validators.length; i++) {
            address miningAddress = validators[i];
            isValidator[miningAddress] = true;
            validatorCounter[miningAddress]++;
        }
    }

    /// @dev Increments the reporting counter for the specified validator and the current staking epoch.
    /// See the `reportingCounter` and `reportingCounterTotal` public mappings. Called by the `reportMalicious`
    /// function when the validator reports a misbehavior.
    /// @param _reportingMiningAddress The mining address of reporting validator.
    function _incrementReportingCounter(address _reportingMiningAddress)
        internal
    {
        if (!isReportValidatorValid(_reportingMiningAddress)) return;
        uint256 currentStakingEpoch = stakingContract.stakingEpoch();
        reportingCounter[_reportingMiningAddress][currentStakingEpoch]++;
        reportingCounterTotal[currentStakingEpoch]++;
    }

    /// @dev Removes the specified validator as malicious. Used by the `_removeMaliciousValidators` internal function.
    /// @param _miningAddress The removed validator mining address.
    /// @param _reason A short string of the reason why the mining address is treated as malicious:
    /// "inactive" - the validator has not been contributing to block creation for sigificant period of time.
    /// "spam" - the validator made a lot of `reportMalicious` callings compared with other validators.
    /// "malicious" - the validator was reported as malicious by other validators with the `reportMalicious` function.
    /// @return Returns `true` if the specified validator has been removed from the pending validator set.
    /// Otherwise returns `false` (if the specified validator has already been removed or cannot be removed).
    function _removeMaliciousValidator(address _miningAddress, bytes32 _reason)
        internal
        returns (bool)
    {
        bool isBanned = isValidatorBanned(_miningAddress);
        // Ban the malicious validator for at least the next 12 staking epochs
        uint256 banUntil = _banUntil();

        banCounter[_miningAddress]++;
        bannedUntil[_miningAddress] = banUntil;
        banReason[_miningAddress] = _reason;

        if (isBanned) {
            // The validator is already banned
            return false;
        } else {
            bannedDelegatorsUntil[_miningAddress] = banUntil;
        }

        // Remove malicious validator from the `pools`
        address stakingAddress = stakingByMiningAddress[_miningAddress];
        stakingContract.removePool(stakingAddress);

        // If the validator set has only one validator, don't remove it.
        uint256 length = _currentValidators.length;
        if (length == 1) {
            return false;
        }

        for (uint256 i = 0; i < length; i++) {
            if (_currentValidators[i] == _miningAddress) {
                // Remove the malicious validator from `_pendingValidators`
                _currentValidators[i] = _currentValidators[length - 1];
                _currentValidators.pop();
                return true;
            }
        }

        return false;
    }

    /// @dev Removes the specified validators as malicious from the pending validator set. Does nothing if
    /// the specified validators are already banned or don't exist in the pending validator set.
    /// @param _miningAddresses The mining addresses of the malicious validators.
    /// @param _reason A short string of the reason why the mining addresses are treated as malicious,
    /// see the `_removeMaliciousValidator` internal function description for possible values.
    function _removeMaliciousValidators(
        address[] memory _miningAddresses,
        bytes32 _reason
    ) internal {
        for (uint256 i = 0; i < _miningAddresses.length; i++) {
            if (_removeMaliciousValidator(_miningAddresses[i], _reason)) {
                // From this moment `getPendingValidators()` returns the new validator set
                _clearReportingCounter(_miningAddresses[i]);
            }
        }
    }

    /// @dev Stores previous validators. Used by the `finalizeChange` function.
    function _savePreviousValidators() internal {
        uint256 length;
        uint256 i;

        // Save the previous validator set
        length = _previousValidators.length;
        for (i = 0; i < length; i++) {
            isValidatorPrevious[_previousValidators[i]] = false;
        }
        length = _currentValidators.length;
        for (i = 0; i < length; i++) {
            isValidatorPrevious[_currentValidators[i]] = true;
        }
        _previousValidators = _currentValidators;
    }

    /// @dev Sets a new validator set as a pending.
    /// Called by the `newValidatorSet` function.
    /// @param _stakingAddresses The array of the new validators' staking addresses.
    function _setPendingValidators(address[] memory _stakingAddresses)
        internal
    {
        // clear  the pending validators list first
        delete _pendingValidators;

        if (_stakingAddresses.length == 0) {
            // If there are no `poolsToBeElected`, we remove the
            // validators which want to exit from the validator set
            for (uint256 i = 0; i < _currentValidators.length; i++) {
                address pvMiningAddress = _currentValidators[i];
                address pvStakingAddress = stakingByMiningAddress[
                    pvMiningAddress
                ];
                if (
                    stakingContract.isPoolActive(pvStakingAddress) &&
                    stakingContract.orderedWithdrawAmount(
                        pvStakingAddress,
                        pvStakingAddress
                    ) ==
                    0
                ) {
                    // The validator has an active pool and is not going to withdraw their
                    // entire stake, so this validator doesn't want to exit from the validator set
                    _pendingValidators.push(pvMiningAddress);
                }
            }
            if (_pendingValidators.length == 0) {
                _pendingValidators.push(_currentValidators[0]); // add at least on validator
            }
        } else {
            for (uint256 i = 0; i < _stakingAddresses.length; i++) {
                _pendingValidators.push(
                    miningByStakingAddress[_stakingAddresses[i]]
                );
            }
        }
    }

    /// @dev Binds a mining address to the specified staking address. Used by the `setStakingAddress` function.
    /// See also the `miningByStakingAddress` and `stakingByMiningAddress` public mappings.
    /// @param _miningAddress The mining address of the newly created pool. Cannot be equal to the `_stakingAddress`
    /// and should never be used as a pool before.
    /// @param _stakingAddress The staking address of the newly created pool. Cannot be equal to the `_miningAddress`
    /// and should never be used as a pool before.
    function _setStakingAddress(address _miningAddress, address _stakingAddress)
        internal
    {
        require(_miningAddress != address(0), "Mining address can't be 0");
        require(_stakingAddress != address(0), "Staking address can't be 0");
        require(
            _miningAddress != _stakingAddress,
            "Mining address cannot be the same as the staking one"
        );
        require(
            miningByStakingAddress[_stakingAddress] == address(0),
            "Staking address already used as a staking one"
        );
        require(
            miningByStakingAddress[_miningAddress] == address(0),
            "Mining address already used as a staking one"
        );
        require(
            stakingByMiningAddress[_stakingAddress] == address(0),
            "Staking address already used as a mining one"
        );
        require(
            stakingByMiningAddress[_miningAddress] == address(0),
            "Mining address already used as a mining one"
        );
        miningByStakingAddress[_stakingAddress] = _miningAddress;
        stakingByMiningAddress[_miningAddress] = _stakingAddress;
    }

    /// @dev Returns the future timestamp until which a validator is banned.
    /// Used by the `_removeMaliciousValidator` internal function.
    function _banUntil() internal view returns (uint256) {
        uint256 currentTimestamp = this.getCurrentTimestamp();
<<<<<<< HEAD
        uint256 ticksUntilEnd = stakingContract.stakingFixedEpochEndTime().sub(
            currentTimestamp
        );
        // Ban for at least 12 full staking epochs:
        // currentTimestampt + stakingFixedEpochDuration + remainingEpochDuration.
        return
            currentTimestamp
                .add(12 * stakingContract.stakingFixedEpochDuration())
                .add(ticksUntilEnd);
=======
        uint256 ticksUntilEnd = stakingContract.stakingFixedEpochEndTime() -
            currentTimestamp;
        // Ban for at least 12 full staking epochs:
        // currentTimestampt + stakingFixedEpochDuration + remainingEpochDuration.
        return
            currentTimestamp +
            (12 * stakingContract.stakingFixedEpochDuration()) +
            (ticksUntilEnd);
>>>>>>> 9b295610
    }

    /// @dev Returns an index of a pool in the `poolsToBeElected` array
    /// (see the `StakingHbbft.getPoolsToBeElected` public getter)
    /// by a random number and the corresponding probability coefficients.
    /// Used by the `newValidatorSet` function.
    /// @param _likelihood An array of probability coefficients.
    /// @param _likelihoodSum A sum of probability coefficients.
    /// @param _randomNumber A random number.
    function _getRandomIndex(
        uint256[] memory _likelihood,
        uint256 _likelihoodSum,
        uint256 _randomNumber
    ) internal pure returns (uint256) {
        uint256 random = _randomNumber % _likelihoodSum;
        uint256 sum = 0;
        uint256 index = 0;
        while (sum <= random) {
            sum += _likelihood[index];
            index++;
        }
        return index - 1;
    }
}<|MERGE_RESOLUTION|>--- conflicted
+++ resolved
@@ -6,10 +6,6 @@
 import "./interfaces/IStakingHbbft.sol";
 import "./interfaces/IValidatorSetHbbft.sol";
 import "./upgradeability/UpgradeableOwned.sol";
-<<<<<<< HEAD
-import "./libs/SafeMath.sol";
-=======
->>>>>>> 9b295610
 
 /// @dev Stores the current validator set and contains the logic for choosing new validators
 /// before each staking epoch. The logic uses a random seed generated and stored by the `RandomHbbft` contract.
@@ -144,11 +140,7 @@
     }
 
     /// @dev Ensures the caller is the SYSTEM_ADDRESS. See https://wiki.parity.io/Validator-Set.html
-<<<<<<< HEAD
-    modifier onlySystem() {
-=======
     modifier onlySystem() virtual {
->>>>>>> 9b295610
         require(
             msg.sender == 0xffffFFFfFFffffffffffffffFfFFFfffFFFfFFfE,
             "Only System"
@@ -157,11 +149,7 @@
     }
 
     /// @dev Returns the current timestamp.
-<<<<<<< HEAD
-    function getCurrentTimestamp() external view returns (uint256) {
-=======
     function getCurrentTimestamp() external view virtual returns (uint256) {
->>>>>>> 9b295610
         return block.timestamp;
     }
 
@@ -1236,17 +1224,6 @@
     /// Used by the `_removeMaliciousValidator` internal function.
     function _banUntil() internal view returns (uint256) {
         uint256 currentTimestamp = this.getCurrentTimestamp();
-<<<<<<< HEAD
-        uint256 ticksUntilEnd = stakingContract.stakingFixedEpochEndTime().sub(
-            currentTimestamp
-        );
-        // Ban for at least 12 full staking epochs:
-        // currentTimestampt + stakingFixedEpochDuration + remainingEpochDuration.
-        return
-            currentTimestamp
-                .add(12 * stakingContract.stakingFixedEpochDuration())
-                .add(ticksUntilEnd);
-=======
         uint256 ticksUntilEnd = stakingContract.stakingFixedEpochEndTime() -
             currentTimestamp;
         // Ban for at least 12 full staking epochs:
@@ -1255,7 +1232,6 @@
             currentTimestamp +
             (12 * stakingContract.stakingFixedEpochDuration()) +
             (ticksUntilEnd);
->>>>>>> 9b295610
     }
 
     /// @dev Returns an index of a pool in the `poolsToBeElected` array
