--- conflicted
+++ resolved
@@ -1,8 +1,4 @@
-<<<<<<< HEAD
-pragma solidity ^0.5.16;
-=======
 pragma solidity =0.8.17;
->>>>>>> 9b295610
 
 import "../../contracts/ValidatorSetHbbft.sol";
 
@@ -71,11 +67,7 @@
 
     /// @dev overrides the calculation of the current timestamp
     /// to use the internal stored "fake" timestamp for testing purposes.
-<<<<<<< HEAD
-    function getCurrentTimestamp() external view returns (uint256) {
-=======
     function getCurrentTimestamp() external view override returns (uint256) {
->>>>>>> 9b295610
         //require(_currentTimeStamp != 0, 'Timestamp is never expected to be 0');
         return _currentTimeStamp;
     }
