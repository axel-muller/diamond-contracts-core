--- conflicted
+++ resolved
@@ -1,21 +1,14 @@
-<<<<<<< HEAD
-pragma solidity ^0.5.16;
-=======
 pragma solidity =0.8.17;
->>>>>>> 9b295610
 
 import "../../contracts/base/StakingHbbftBase.sol";
 
 contract StakingHbbftBaseMock is StakingHbbftBase {
-<<<<<<< HEAD
-=======
     IValidatorSetHbbft validatorSetContractMock;
 
     modifier onlyValidatorSetContract() virtual override {
         _;
     }
 
->>>>>>> 9b295610
     // =============================================== Setters ========================================================
 
     function addPoolActiveMock(address _stakingAddress) public {
@@ -86,9 +79,6 @@
 
     // =============================================== Private ========================================================
 
-<<<<<<< HEAD
-    function _getMaxCandidates() internal pure returns (uint256) {
-=======
     function _getMaxCandidates()
         internal
         pure
@@ -96,7 +86,6 @@
         override
         returns (uint256)
     {
->>>>>>> 9b295610
         return 100;
     }
 }