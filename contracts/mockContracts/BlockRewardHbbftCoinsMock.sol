--- conflicted
+++ resolved
@@ -7,8 +7,6 @@
     BlockRewardHbbftCoins,
     BlockRewardHbbftBaseMock
 {
-<<<<<<< HEAD
-=======
     modifier onlySystem()
         virtual
         override(BlockRewardHbbftBase, BlockRewardHbbftBaseMock) {
@@ -16,7 +14,6 @@
         _;
     }
 
->>>>>>> 9b295610
     function setEpochPoolReward(
         uint256 _stakingEpoch,
         address _poolMiningAddress
