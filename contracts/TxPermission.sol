pragma solidity 0.5.10;

import "./interfaces/IRandomAuRa.sol";
import "./interfaces/IStakingAuRa.sol";
import "./interfaces/ITxPermission.sol";
import "./interfaces/IValidatorSetAuRa.sol";
import "./upgradeability/UpgradeableOwned.sol";


/// @dev Controls the use of zero gas price by validators in service transactions,
/// protecting the network against "transaction spamming" by malicious validators.
/// The protection logic is declared in the `allowedTxTypes` function.
contract TxPermission is UpgradeableOwned, ITxPermission {

    // =============================================== Storage ========================================================

    // WARNING: since this contract is upgradeable, do not remove
    // existing storage variables and do not change their types!

    address[] internal _allowedSenders;

    /// @dev The address of the `ValidatorSetAuRa` contract.
    IValidatorSetAuRa public validatorSetContract;

    // ============================================== Constants =======================================================

    /// @dev A constant that defines a regular block gas limit.
    /// Used by the `blockGasLimit` public getter.
    uint256 public constant BLOCK_GAS_LIMIT = 10000000;

    /// @dev A constant that defines a reduced block gas limit.
    /// Used by the `blockGasLimit` public getter.
    uint256 public constant BLOCK_GAS_LIMIT_REDUCED = 2000000;

    // ============================================== Modifiers =======================================================

    /// @dev Ensures the `initialize` function was called before.
    modifier onlyInitialized {
        require(isInitialized());
        _;
    }

    // =============================================== Setters ========================================================

    /// @dev Initializes the contract at network startup.
    /// Can only be called by the constructor of the `InitializerAuRa` contract or owner.
    /// @param _allowed The addresses for which transactions of any type must be allowed.
    /// See the `allowedTxTypes` getter.
    /// @param _validatorSet The address of the `ValidatorSetAuRa` contract.
    function initialize(
        address[] calldata _allowed,
        address _validatorSet
    ) external {
        require(block.number == 0 || msg.sender == _admin());
        require(!isInitialized());
        require(_validatorSet != address(0));
        for (uint256 i = 0; i < _allowed.length; i++) {
            _addAllowedSender(_allowed[i]);
        }
        validatorSetContract = IValidatorSetAuRa(_validatorSet);
    }

    /// @dev Adds the address for which transactions of any type must be allowed.
    /// Can only be called by the `owner`. See also the `allowedTxTypes` getter.
    /// @param _sender The address for which transactions of any type must be allowed.
    function addAllowedSender(address _sender) public onlyOwner onlyInitialized {
        _addAllowedSender(_sender);
    }

    /// @dev Removes the specified address from the array of addresses allowed
    /// to initiate transactions of any type. Can only be called by the `owner`.
    /// See also the `addAllowedSender` function and `allowedSenders` getter.
    /// @param _sender The removed address.
    function removeAllowedSender(address _sender) public onlyOwner onlyInitialized {
        uint256 allowedSendersLength = _allowedSenders.length;

        for (uint256 i = 0; i < allowedSendersLength; i++) {
            if (_sender == _allowedSenders[i]) {
                _allowedSenders[i] = _allowedSenders[allowedSendersLength - 1];
                _allowedSenders.length--;
                return;
            }
        }
    }

    // =============================================== Getters ========================================================

    /// @dev Returns the contract's name recognizable by node's engine.
    function contractName() public pure returns(string memory) {
        return "TX_PERMISSION_CONTRACT";
    }

    /// @dev Returns the contract name hash needed for node's engine.
    function contractNameHash() public pure returns(bytes32) {
        return keccak256(abi.encodePacked(contractName()));
    }

    /// @dev Returns the contract's version number needed for node's engine.
    function contractVersion() public pure returns(uint256) {
        return 3;
    }

    /// @dev Returns the list of addresses allowed to initiate transactions of any type.
    /// For these addresses the `allowedTxTypes` getter always returns the `ALL` bit mask
    /// (see https://wiki.parity.io/Permissioning.html#how-it-works-1).
    function allowedSenders() public view returns(address[] memory) {
        return _allowedSenders;
    }

    /// @dev Defines the allowed transaction types which may be initiated by the specified sender with
    /// the specified gas price and data. Used by node's engine each time a transaction is about to be
    /// included into a block. See https://wiki.parity.io/Permissioning.html#how-it-works-1
    /// @param _sender Transaction sender address.
    /// @param _to Transaction recipient address. If creating a contract, the `_to` address is zero.
    /// @param _value Transaction amount in wei.
    /// @param _gasPrice Gas price in wei for the transaction.
    /// @param _data Transaction data.
    /// @return `uint32 typesMask` - Set of allowed transactions for `_sender` depending on tx `_to` address,
    /// `_gasPrice`, and `_data`. The result is represented as a set of flags:
    /// 0x01 - basic transaction (e.g. ether transferring to user wallet);
    /// 0x02 - contract call;
    /// 0x04 - contract creation;
    /// 0x08 - private transaction.
    /// `bool cache` - If `true` is returned, the same permissions will be applied from the same
    /// `_sender` without calling this contract again.
    function allowedTxTypes(
        address _sender,
        address _to,
        uint256 _value,
        uint256 _gasPrice,
        bytes memory _data
    )
        public
        view
        returns(uint32 typesMask, bool cache)
    {
        if (isSenderAllowed(_sender)) {
            // Let the `_sender` initiate any transaction if the `_sender` is in the `allowedSenders` list
            return (ALL, false);
        }

        // Get the called function's signature
        bytes4 signature = bytes4(0);
        bytes memory abiParams;
        uint256 i;
        for (i = 0; _data.length >= 4 && i < 4; i++) {
            signature |= bytes4(_data[i]) >> i*8;
        }

        if (_to == validatorSetContract.randomContract()) {
            address randomContract = validatorSetContract.randomContract();
            abiParams = new bytes(_data.length - 4 > 32 ? 32 : _data.length - 4);

            for (i = 0; i < abiParams.length; i++) {
                abiParams[i] = _data[i + 4];
            }

<<<<<<< HEAD
            if (signature == bytes4(keccak256("commitHash(bytes32,bytes)"))) {
                (bytes32 numberHash) = abi.decode(abiParams, (bytes32));
                return (IRandomAuRa(randomContract).commitHashCallable(_sender, numberHash) ? CALL : NONE, false);
            } else if (signature == bytes4(keccak256("revealSecret(uint256)")) || signature == bytes4(keccak256("revealNumber(uint256)"))) {
=======
            if (signature == COMMIT_HASH_SIGNATURE) {
                (bytes32 numberHash) = abi.decode(abiParams, (bytes32));
                return (IRandomAuRa(randomContract).commitHashCallable(_sender, numberHash) ? CALL : NONE, false);
            } else if (signature == REVEAL_NUMBER_SIGNATURE || signature == REVEAL_SECRET_SIGNATURE) {
>>>>>>> 437ed952
                (uint256 number) = abi.decode(abiParams, (uint256));
                return (IRandomAuRa(randomContract).revealNumberCallable(_sender, number) ? CALL : NONE, false);
            } else {
                return (NONE, false);
            }
        }

        if (_to == address(validatorSetContract)) {
            // The rules for the ValidatorSetAuRa contract
            if (signature == EMIT_INITIATE_CHANGE_SIGNATURE) {
                // The `emitInitiateChange()` can be called by anyone
                // if `emitInitiateChangeCallable()` returns `true`
                return (validatorSetContract.emitInitiateChangeCallable() ? CALL : NONE, false);
            } else if (signature == REPORT_MALICIOUS_SIGNATURE) {
                abiParams = new bytes(_data.length - 4 > 64 ? 64 : _data.length - 4);

                for (i = 0; i < abiParams.length; i++) {
                    abiParams[i] = _data[i + 4];
                }

                (
                    address maliciousMiningAddress,
                    uint256 blockNumber
                ) = abi.decode(
                    abiParams,
                    (address, uint256)
                );

                // The `reportMalicious()` can only be called by the validator's mining address
                // when the calling is allowed
                (bool callable,) = validatorSetContract.reportMaliciousCallable(
                    _sender, maliciousMiningAddress, blockNumber
                );

                return (callable ? CALL : NONE, false);
            } else if (_gasPrice > 0) {
                // The other functions of ValidatorSetAuRa contract can be called
                // by anyone except validators' mining addresses if gasPrice is not zero
                return (validatorSetContract.isValidator(_sender) ? NONE : CALL, false);
            }
        }

        if (validatorSetContract.isValidator(_sender) && _gasPrice > 0) {
            // Let the validator's mining address send their accumulated tx fees to some wallet
            return (_sender.balance > 0 ? BASIC : NONE, false);
        }

        if (validatorSetContract.isValidator(_to)) {
            // Validator's mining address can't receive any coins
            return (NONE, false);
        }

        // In other cases let the `_sender` create any transaction with non-zero gas price,
        // don't let them use a zero gas price
        return (_gasPrice > 0 ? ALL : NONE, false);
    }

    /// @dev Returns the current block gas limit which depends on the stage of the current
    /// staking epoch: the block gas limit is temporarily reduced for the latest block of the epoch.
    function blockGasLimit() public view returns(uint256) {
        address stakingContract = validatorSetContract.stakingContract();
        uint256 stakingEpochEndBlock = IStakingAuRa(stakingContract).stakingEpochEndBlock();
        if (block.number == stakingEpochEndBlock - 1 || block.number == stakingEpochEndBlock) {
            return BLOCK_GAS_LIMIT_REDUCED;
        }
        return BLOCK_GAS_LIMIT;
    }

    /// @dev Returns a boolean flag indicating if the `initialize` function has been called.
    function isInitialized() public view returns(bool) {
        return validatorSetContract != IValidatorSetAuRa(0);
    }

    /// @dev Returns a boolean flag indicating whether the specified address is allowed
    /// to initiate transactions of any type. Used by the `allowedTxTypes` getter.
    /// See also the `addAllowedSender` and `removeAllowedSender` functions.
    /// @param _sender The specified address to check.
    function isSenderAllowed(address _sender) public view returns(bool) {
        uint256 allowedSendersLength = _allowedSenders.length;

        for (uint256 i = 0; i < allowedSendersLength; i++) {
            if (_sender == _allowedSenders[i]) {
                return true;
            }
        }

        return false;
    }

    // ============================================== Internal ========================================================

    // Allowed transaction types mask
    uint32 internal constant NONE = 0;
    uint32 internal constant ALL = 0xffffffff;
    uint32 internal constant BASIC = 0x01;
    uint32 internal constant CALL = 0x02;
    uint32 internal constant CREATE = 0x04;
    uint32 internal constant PRIVATE = 0x08;

    // Function signatures

    // bytes4(keccak256("commitHash(bytes32,bytes)"))
    bytes4 internal constant COMMIT_HASH_SIGNATURE = 0x0b61ba85; 

    // bytes4(keccak256("emitInitiateChange()"))
    bytes4 internal constant EMIT_INITIATE_CHANGE_SIGNATURE = 0x93b4e25e;

    // bytes4(keccak256("reportMalicious(address,uint256,bytes)"))
    bytes4 internal constant REPORT_MALICIOUS_SIGNATURE = 0xc476dd40;

    // bytes4(keccak256("revealSecret(uint256)"))
    bytes4 internal constant REVEAL_SECRET_SIGNATURE = 0x98df67c6;

    // bytes4(keccak256("revealNumber(uint256)"))
    bytes4 internal constant REVEAL_NUMBER_SIGNATURE = 0xfe7d567d;

    /// @dev An internal function used by the `addAllowedSender` and `initialize` functions.
    /// @param _sender The address for which transactions of any type must be allowed.
    function _addAllowedSender(address _sender) internal {
        require(!isSenderAllowed(_sender));
        require(_sender != address(0));
        _allowedSenders.push(_sender);
    }
}<|MERGE_RESOLUTION|>--- conflicted
+++ resolved
@@ -155,17 +155,10 @@
                 abiParams[i] = _data[i + 4];
             }
 
-<<<<<<< HEAD
-            if (signature == bytes4(keccak256("commitHash(bytes32,bytes)"))) {
-                (bytes32 numberHash) = abi.decode(abiParams, (bytes32));
-                return (IRandomAuRa(randomContract).commitHashCallable(_sender, numberHash) ? CALL : NONE, false);
-            } else if (signature == bytes4(keccak256("revealSecret(uint256)")) || signature == bytes4(keccak256("revealNumber(uint256)"))) {
-=======
             if (signature == COMMIT_HASH_SIGNATURE) {
                 (bytes32 numberHash) = abi.decode(abiParams, (bytes32));
                 return (IRandomAuRa(randomContract).commitHashCallable(_sender, numberHash) ? CALL : NONE, false);
             } else if (signature == REVEAL_NUMBER_SIGNATURE || signature == REVEAL_SECRET_SIGNATURE) {
->>>>>>> 437ed952
                 (uint256 number) = abi.decode(abiParams, (uint256));
                 return (IRandomAuRa(randomContract).revealNumberCallable(_sender, number) ? CALL : NONE, false);
             } else {
