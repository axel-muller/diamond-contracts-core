--- conflicted
+++ resolved
@@ -37,11 +37,7 @@
         uint256[] memory _stakingEpochs,
         address _poolStakingAddress
     ) public gasPriceIsValid onlyInitialized {
-<<<<<<< HEAD
-        address payable staker = msg.sender;
-=======
         address payable staker = payable(msg.sender);
->>>>>>> 9b295610
         uint256 firstEpoch;
         uint256 lastEpoch;
 
@@ -221,11 +217,8 @@
     /// @param _amount The amount to send.
     function _sendWithdrawnStakeAmount(address payable _to, uint256 _amount)
         internal
-<<<<<<< HEAD
-=======
         virtual
         override
->>>>>>> 9b295610
     {
         if (!_to.send(_amount)) {
             // We use the `Sacrifice` trick to be sure the coins can be 100% sent to the receiver.
