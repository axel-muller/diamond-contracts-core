pragma solidity ^0.5.16;

import "../interfaces/IBlockRewardHbbft.sol";
import "../interfaces/IRandomHbbft.sol";
import "../interfaces/IStakingHbbft.sol";
import "../interfaces/IValidatorSetHbbft.sol";
import "../upgradeability/UpgradeableOwned.sol";
import "../libs/SafeMath.sol";


contract Sacrifice {
    constructor(address payable _recipient) public payable {
        selfdestruct(_recipient);
    }
}


/// @dev Generates and distributes rewards according to the logic and formulas described in the POSDAO white paper.
contract BlockRewardHbbftBase is UpgradeableOwned, IBlockRewardHbbft {
    using SafeMath for uint256;

    // =============================================== Storage ========================================================

    // WARNING: since this contract is upgradeable, do not remove
    // existing storage variables and do not change their types!

    mapping(address => uint256[]) internal _epochsPoolGotRewardFor;

    /// @dev The reward amount to be distributed in native coins among participants (the validator and their
    /// delegators) of the specified pool (mining address) for the specified staking epoch.
    mapping(uint256 => mapping(address => uint256)) public epochPoolNativeReward;

    /// @dev The total reward amount in native coins which is not yet distributed among pools.
    uint256 public nativeRewardUndistributed;

    /// @dev The total amount staked into the specified pool (mining address)
    /// before the specified staking epoch. Filled by the `_snapshotPoolStakeAmounts` function.
    mapping(uint256 => mapping(address => uint256)) public snapshotPoolTotalStakeAmount;

    /// @dev The validator's amount staked into the specified pool (mining address)
    /// before the specified staking epoch. Filled by the `_snapshotPoolStakeAmounts` function.
    mapping(uint256 => mapping(address => uint256)) public snapshotPoolValidatorStakeAmount;

    /// @dev The validator's min reward percent which was actual at the specified staking epoch.
    /// This percent is taken from the VALIDATOR_MIN_REWARD_PERCENT constant and saved for every staking epoch
    /// by the `reward` function. Used by the `delegatorShare` and `validatorShare` public getters.
    /// This is needed to have an ability to change validator's min reward percent in the VALIDATOR_MIN_REWARD_PERCENT
    /// constant by upgrading the contract.
    mapping(uint256 => uint256) public validatorMinRewardPercent;

    /// @dev the Delta Pool holds all coins that never got emitted, since the maximum supply is 4,380,000
    uint256 public deltaPot;

    /// @dev each epoch reward, one Fraction of the delta pool gets payed out.
    /// the number is the divisor of the fraction. 60 means 1/60 of the delta pool gets payed out.
    uint256 public deltaPotPayoutFraction = 60;


    /// @dev the reinsertPool holds all coins that are designed for getting reinserted into the coin circulation.
    /// sources are:
    /// 
    uint256 public reinsertPool;

    /// @dev each epoch reward, one Fraction of the reinsert pool gets payed out.
    /// the number is the divisor of the fraction. 60 means 1/60 of the reinsert pool gets payed out.
    uint256 public reinsertPoolPayoutFraction = 60;

    /// @dev The address of the `ValidatorSet` contract.
    IValidatorSetHbbft public validatorSetContract;

    /// @dev parts of the epoch reward get forwarded to a governance fund
    /// just a dummy function for now.
    address payable public governancePotAddress = 0xDA0da0da0Da0Da0Da0DA00DA0da0da0DA0DA0dA0;

    uint256 public governancePotShareNominator = 1;
    uint256 public governancePotShareDenominator = 10;


    // ================================================ Events ========================================================

    /// @dev Emitted by the `reward` function.
    /// @param rewards The amount minted and distributed among the validators.
    event CoinsRewarded(uint256 rewards);

    // ============================================== Modifiers =======================================================

    /// @dev Ensures the `initialize` function was called before.
    modifier onlyInitialized {
        require(isInitialized());
        _;
    }

    /// @dev Ensures the caller is the SYSTEM_ADDRESS. See https://wiki.parity.io/Block-Reward-Contract.html
    modifier onlySystem {
        require(msg.sender == 0xffffFFFfFFffffffffffffffFfFFFfffFFFfFFfE);
        _;
    }

    /// @dev Ensures the caller is the StakingHbbft contract address.
    modifier onlyStakingContract() {
        require(msg.sender == address(validatorSetContract.stakingContract()));
        _;
    }

    /// @dev Ensures the caller is the ValidatorSetHbbft contract address.
    modifier onlyValidatorSetContract() {
        require(msg.sender == address(validatorSetContract));
        _;
    }

    // =============================================== Setters ========================================================

    /// @dev Fallback function. Prevents direct sending native coins to this contract.
    function () payable external {
        revert("BlockRewardContracts don't accept native coins!");
    }

    /// @dev Initializes the contract at network startup.
    /// Can only be called by the constructor of the `InitializerHbbft` contract or owner.
    /// @param _validatorSet The address of the `ValidatorSetHbbft` contract.
    function initialize(address _validatorSet) external {
        require(msg.sender == _admin() || tx.origin ==  _admin() || address(0) ==  _admin() || block.number == 0,
          "Initialization only on genesis block or by admin");
        require(!isInitialized(), "initialization can only be done once");
        require(_validatorSet != address(0), "ValidatorSet must not be 0");
        validatorSetContract = IValidatorSetHbbft(_validatorSet);
        validatorMinRewardPercent[0] = VALIDATOR_MIN_REWARD_PERCENT;
    }

    function addToDeltaPot()
    external
    payable {
        deltaPot += msg.value;
    }

    function addToReinsertPool()
    external
    payable {
        reinsertPool += msg.value;
    }

    function setdeltaPotPayoutFraction(uint256 _value)
    external 
    onlyOwner {
        require(_value != 0, "Payout fraction must not be 0");
        deltaPotPayoutFraction = _value;
    }

    function setReinsertPoolPayoutFraction(uint256 _value)
    external     
    onlyOwner {
        require(_value != 0, "Payout fraction must not be 0");
        reinsertPoolPayoutFraction = _value;
    }

    /// @dev Called by the engine when producing and closing a block,
    /// see https://wiki.parity.io/Block-Reward-Contract.html.
    /// This function performs all of the automatic operations needed for accumulating block producing statistics,
    /// starting a new staking epoch, snapshotting staking amounts for the upcoming staking epoch,
    /// and rewards distributing at the end of a staking epoch.
    /// @param _isEpochEndBlock Indicates if this is the last block of the current epoch i.e.
    /// just before the pending validators are fiinalized.
<<<<<<< HEAD
    function reward(address[] calldata /*_benefactors */, uint16[] calldata /*_kind */, bool _isEpochEndBlock)
=======
    function reward(bool _isEpochEndBlock)
>>>>>>> d95088b8
    external
    onlySystem
    returns(uint256 rewardsNative)
    {
        IStakingHbbft stakingContract = IStakingHbbft(validatorSetContract.stakingContract());
        // If this is the last block of the epoch i.e. master key has been generated.

        if (_isEpochEndBlock) {

            
            uint256 stakingEpoch = stakingContract.stakingEpoch();

            uint256 nativeTotalRewardAmount;
            // Distribute rewards among validator pools
            if (stakingEpoch != 0) {
                nativeTotalRewardAmount = _distributeRewards(stakingEpoch);
            }

            // Snapshot total amounts staked into the pools
            uint256 i;
            uint256 nextStakingEpoch = stakingEpoch + 1;
            address[] memory miningAddresses;
            
            // We need to remember the total staked amounts for the pending addresses
            // for when these pending addresses are finalized by `ValidatorSetHbbft.finalizeChange()`.
            miningAddresses = validatorSetContract.getPendingValidators();
            for (i = 0; i < miningAddresses.length; i++) {
                _snapshotPoolStakeAmounts(stakingContract, nextStakingEpoch, miningAddresses[i]);
            }

            // We need to remember the total staked amounts for the current validators
            // for the possible case when these validators continue to be validators
            // throughout the upcoming staking epoch (if the new validator set is not finalized
            // for some reason)
            miningAddresses = validatorSetContract.getValidators();
            for (i = 0; i < miningAddresses.length; i++) {
                _snapshotPoolStakeAmounts(stakingContract, nextStakingEpoch, miningAddresses[i]);
            }
            // Remember validator's min reward percent for the upcoming staking epoch
            validatorMinRewardPercent[nextStakingEpoch] = VALIDATOR_MIN_REWARD_PERCENT;

            // the rewards got distributed, 
            // we now can finalize the epoch and start with a new one.
            validatorSetContract.finalizeChange();


            emit CoinsRewarded(nativeTotalRewardAmount);
            return nativeTotalRewardAmount;

        } else {

            uint256 phaseTransitionTime = stakingContract.startTimeOfNextPhaseTransition();
            uint256 currentTimestamp = validatorSetContract.getCurrentTimestamp();

            //we are in a transition to phase 2 if the time for it arrived,
            // and we do not have pendingValidators yet.
            bool isPhaseTransition = 
                currentTimestamp >= phaseTransitionTime 
                && validatorSetContract.getPendingValidators().length == 0;

            if (isPhaseTransition) {
                // Choose new validators
                validatorSetContract.newValidatorSet();
            }
        }


    }

    // =============================================== Getters ========================================================

    /// @dev Returns an array of epoch numbers for which the specified pool (mining address)
    /// got a non-zero reward.
    function epochsPoolGotRewardFor(address _miningAddress)
    public
    view
    returns(uint256[] memory) {
        return _epochsPoolGotRewardFor[_miningAddress];
    }

    /// @dev Returns a boolean flag indicating if the `initialize` function has been called.
    function isInitialized()
    public
    view
    returns(bool) {
        return validatorSetContract != IValidatorSetHbbft(0);
    }

    /// @dev Returns an array of epoch numbers for which the specified staker
    /// can claim a reward from the specified pool by the `StakingHbbft.claimReward` function.
    /// @param _poolStakingAddress The pool staking address.
    /// @param _staker The staker's address (delegator or candidate/validator).
    function epochsToClaimRewardFrom(
        address _poolStakingAddress,
        address _staker
    )
    public
    view
    returns(uint256[] memory epochsToClaimFrom) {
        address miningAddress = validatorSetContract.miningByStakingAddress(_poolStakingAddress);
        IStakingHbbft stakingContract = IStakingHbbft(validatorSetContract.stakingContract());
        bool isDelegator = _poolStakingAddress != _staker;
        uint256 firstEpoch;
        uint256 lastEpoch;

        if (isDelegator) {
            firstEpoch = stakingContract.stakeFirstEpoch(_poolStakingAddress, _staker);
            if (firstEpoch == 0) {
                return (new uint256[](0));
            }
            lastEpoch = stakingContract.stakeLastEpoch(_poolStakingAddress, _staker);
        }

        uint256[] storage epochs = _epochsPoolGotRewardFor[miningAddress];
        uint256 length = epochs.length;

        uint256[] memory tmp = new uint256[](length);
        uint256 tmpLength = 0;
        uint256 i;

        for (i = 0; i < length; i++) {
            uint256 epoch = epochs[i];
            if (isDelegator) {
                if (epoch < firstEpoch) {
                    // If the delegator staked for the first time before
                    // the `epoch`, skip this staking epoch
                    continue;
                }
                if (lastEpoch <= epoch && lastEpoch != 0) {
                    // If the delegator withdrew all their stake before the `epoch`,
                    // don't check this and following epochs since it makes no sense
                    break;
                }
            }
            if (!stakingContract.rewardWasTaken(_poolStakingAddress, _staker, epoch)) {
                tmp[tmpLength++] = epoch;
            }
        }

        epochsToClaimFrom = new uint256[](tmpLength);
        for (i = 0; i < tmpLength; i++) {
            epochsToClaimFrom[i] = tmp[i];
        }
    }

    /// @dev Returns the reward coefficient for the specified validator. The given value should be divided by 10000
    /// to get the value of the reward percent (since EVM doesn't support floating values). If the specified staking
    /// address is an address of a candidate that is not about to be a validator in the upcoming staking epoch
    /// the potentially possible reward coefficient is returned.
    /// @param _stakingAddress The staking address of the validator/candidate
    /// pool for which the getter must return the coefficient.
    function validatorRewardPercent(address _stakingAddress)
    public
    view
    returns(uint256) {
        IStakingHbbft stakingContract = IStakingHbbft(validatorSetContract.stakingContract());
        uint256 stakingEpoch = stakingContract.stakingEpoch();

        if (stakingEpoch == 0) {
            // No one gets a reward for the initial staking epoch, so we return zero.
            return 0;
        }

        address miningAddress = validatorSetContract.miningByStakingAddress(_stakingAddress);

        if (validatorSetContract.isValidatorOrPending(miningAddress)) {
            // For the validator or  the candidate that is about to be a validator in the upcoming epoch...
            // ...we return the coefficient based on snapshotted total amounts.
            return validatorShare(
                stakingEpoch,
                snapshotPoolValidatorStakeAmount[stakingEpoch][miningAddress],
                snapshotPoolTotalStakeAmount[stakingEpoch][miningAddress],
                REWARD_PERCENT_MULTIPLIER
            );
        }

        // For a pool that is neither a validator not a pending one,
        // we return the potentially possible reward coefficient
        return validatorShare(
            stakingEpoch,
            stakingContract.stakeAmount(_stakingAddress, _stakingAddress),
            stakingContract.stakeAmountTotal(_stakingAddress),
            REWARD_PERCENT_MULTIPLIER
        );
    }

    /// @dev Calculates delegator's share for the given pool reward amount and the specified staking epoch.
    /// Used by the `StakingHbbft.claimReward` function.
    /// @param _stakingEpoch The number of staking epoch.
    /// @param _delegatorStaked The amount staked by a delegator.
    /// @param _validatorStaked The amount staked by a validator.
    /// @param _totalStaked The total amount staked by a validator and their delegators.
    /// @param _poolReward The value of pool reward.
    function delegatorShare(
        uint256 _stakingEpoch,
        uint256 _delegatorStaked,
        uint256 _validatorStaked,
        uint256 _totalStaked,
        uint256 _poolReward
    )
    public
    view
    returns(uint256) {
        if (_delegatorStaked == 0 || _validatorStaked == 0 || _totalStaked == 0) {
            return 0;
        }
        uint256 share = 0;
        uint256 delegatorsStaked = _totalStaked >= _validatorStaked ? _totalStaked - _validatorStaked : 0;
        uint256 validatorMinPercent = validatorMinRewardPercent[_stakingEpoch];
        if (_validatorStaked * (100 - validatorMinPercent) > delegatorsStaked * validatorMinPercent) {
            // Validator has more than validatorMinPercent %
            share = _poolReward * _delegatorStaked / _totalStaked;
        } else {
            // Validator has validatorMinPercent %
            share = _poolReward * _delegatorStaked * (100 - validatorMinPercent) / (delegatorsStaked * 100);
        }
        return share;
    }

    /// @dev Calculates validator's share for the given pool reward amount and the specified staking epoch.
    /// Used by the `validatorRewardPercent` and `StakingHbbft.claimReward` functions.
    /// @param _stakingEpoch The number of staking epoch.
    /// @param _validatorStaked The amount staked by a validator.
    /// @param _totalStaked The total amount staked by a validator and their delegators.
    /// @param _poolReward The value of pool reward.
    function validatorShare(
        uint256 _stakingEpoch,
        uint256 _validatorStaked,
        uint256 _totalStaked,
        uint256 _poolReward
    )
    public
    view
    returns(uint256) {
        if (_validatorStaked == 0 || _totalStaked == 0) {
            return 0;
        }
        uint256 share = 0;
        uint256 delegatorsStaked = _totalStaked >= _validatorStaked ? _totalStaked - _validatorStaked : 0;
        uint256 validatorMinPercent = validatorMinRewardPercent[_stakingEpoch];
        if (_validatorStaked * (100 - validatorMinPercent) > delegatorsStaked * validatorMinPercent) {
            // Validator has more than validatorMinPercent %
            share = _poolReward * _validatorStaked / _totalStaked;
        } else {
            // Validator has validatorMinPercent %
            share = _poolReward * validatorMinPercent / 100;
        }
        return share;
    }

    // ============================================== Internal ========================================================

    uint256 internal constant VALIDATOR_MIN_REWARD_PERCENT = 30; // 30%
    uint256 internal constant REWARD_PERCENT_MULTIPLIER = 1000000;


    /// @dev Distributes rewards among pools at the latest block of a staking epoch.
    /// This function is called by the `reward` function.
    /// @param _stakingEpoch The number of the current staking epoch.
    /// @return Returns the reward amount in native coins needed to be minted
    /// and accrued to the balance of this contract.
    function _distributeRewards(uint256 _stakingEpoch)
    internal
    returns(uint256) {
        
        address[] memory validators = validatorSetContract.getValidators();

        uint256 numValidators = validators.length;
        require(numValidators != 0, "Empty Validator list");

        uint256 deltaPotShare = deltaPot / deltaPotPayoutFraction;
        deltaPot -= deltaPotShare;

        // we could reuse the deltaPotShare variable here, to combat the "stack to deep" problem.
        uint256 reinsertPoolShare = reinsertPool / reinsertPoolPayoutFraction;
        reinsertPool -= reinsertPoolShare;

        uint256 totalReward = deltaPotShare + reinsertPoolShare + nativeRewardUndistributed;

        if (totalReward == 0) {
            return 0;
        }
        
        // we calculate the governance share here, and store it in the distributeAmount variable.
        // the distributedAmount variable is later resused to track all distributed shares 
        // in order to handle division results in a correct way.
        // we can not write clean code here, because of EVMs restriction to use only 16 local variables.
        uint256 distributedAmount = totalReward * governancePotShareNominator / governancePotShareDenominator;
    
        governancePotAddress.transfer(distributedAmount);

        uint256 rewardToDistribute = totalReward - distributedAmount;

        // Indicates whether the validator is entitled to share the rewartds or not.
        bool[] memory isRewardedValidator = new bool[](numValidators);
        // Number of validators that are being rewarded.
        uint256 numRewardedValidators;

        for (uint256 i = 0; i < validators.length; i++) {
            if (
                !validatorSetContract.isValidatorBanned(validators[i]) &&
                snapshotPoolValidatorStakeAmount[_stakingEpoch][validators[i]] != 0
            ) {
                isRewardedValidator[i] = true;
                numRewardedValidators++;
            }
        }

        // No rewards distributed in this epoch
        if (numRewardedValidators == 0){
            return 0;
        }

        // Share the reward equally among the validators.
        uint256 poolReward = rewardToDistribute / numRewardedValidators;

        if (poolReward != 0) {
            for (uint256 i = 0; i < numValidators; i++) {
                if (isRewardedValidator[i]){
                    //DEBUG: this require has been added for debug reasons.
                    require(epochPoolNativeReward[_stakingEpoch][validators[i]] == 0, 
                        'cant distribute rewards: there is already a pool reward defined for this epoch and validator');
                    epochPoolNativeReward[_stakingEpoch][validators[i]] = poolReward;
                    
                    distributedAmount += poolReward;

                    _epochsPoolGotRewardFor[validators[i]].push(_stakingEpoch);
                }
            }
        }

        nativeRewardUndistributed = totalReward - distributedAmount;

        return distributedAmount;
        
    }

    /// @dev Makes snapshots of total amount staked into the specified pool
    /// before the specified staking epoch. Used by the `reward` function.
    /// @param _stakingContract The address of the `StakingHbbft` contract.
    /// @param _stakingEpoch The number of upcoming staking epoch.
    /// @param _miningAddress The mining address of the pool.
    function _snapshotPoolStakeAmounts(
        IStakingHbbft _stakingContract,
        uint256 _stakingEpoch,
        address _miningAddress
    )
    internal {
        if (snapshotPoolTotalStakeAmount[_stakingEpoch][_miningAddress] != 0) {
            return;
        }
        address stakingAddress = validatorSetContract.stakingByMiningAddress(_miningAddress);
        uint256 totalAmount = _stakingContract.stakeAmountTotal(stakingAddress);
        if (totalAmount == 0) {
            return;
        }
        snapshotPoolTotalStakeAmount[_stakingEpoch][_miningAddress] = totalAmount;
        snapshotPoolValidatorStakeAmount[_stakingEpoch][_miningAddress] =
            _stakingContract.stakeAmount(stakingAddress, stakingAddress);
    }

    /// @dev Called by the `transferReward` of a child contract to transfer native coins
    /// from the balance of the `BlockRewardHbbft` contract to the specified address as a reward.
    /// @param _amount The amount of native coins to transfer as a reward.
    /// @param _to The target address to transfer the amounts to.
    function _transferNativeReward(uint256 _amount, address payable _to)
    internal {
        if (_amount != 0 && !_to.send(_amount)) {
            // We use the `Sacrifice` trick to be sure the coins can be 100% sent to the receiver.
            // Otherwise, if the receiver is a contract which has a revert in its fallback function,
            // the sending will fail.
            (new Sacrifice).value(_amount)(_to);
        }
    }
}<|MERGE_RESOLUTION|>--- conflicted
+++ resolved
@@ -160,11 +160,7 @@
     /// and rewards distributing at the end of a staking epoch.
     /// @param _isEpochEndBlock Indicates if this is the last block of the current epoch i.e.
     /// just before the pending validators are fiinalized.
-<<<<<<< HEAD
-    function reward(address[] calldata /*_benefactors */, uint16[] calldata /*_kind */, bool _isEpochEndBlock)
-=======
     function reward(bool _isEpochEndBlock)
->>>>>>> d95088b8
     external
     onlySystem
     returns(uint256 rewardsNative)
