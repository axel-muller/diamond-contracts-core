--- conflicted
+++ resolved
@@ -522,17 +522,11 @@
                 maxValidators;
             deltaPot -= deltaPotShare;
 
-<<<<<<< HEAD
-        uint256 totalReward = deltaPotShare +
-            reinsertPotShare +
-            nativeRewardUndistributed;
-=======
             // we could reuse the deltaPotShare variable here, to combat the "stack to deep" problem.
             uint256 reinsertPotShare = (reinsertPot * numValidators) /
                 reinsertPotPayoutFraction /
                 maxValidators;
             reinsertPot -= reinsertPotShare;
->>>>>>> 2b6759bc
 
             totalReward =
                 deltaPotShare +
