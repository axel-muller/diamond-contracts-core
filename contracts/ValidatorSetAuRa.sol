--- conflicted
+++ resolved
@@ -25,15 +25,11 @@
         bool forNewEpoch;
         address[] list;
     }
-<<<<<<< HEAD
-    mapping(int256 => PendingValidatorsQueue) internal _queuePV;
-=======
     ValidatorsList internal _finalizeValidators;
 
     bool internal _pendingValidatorsChanged;
     bool internal _pendingValidatorsChangedForNewEpoch;
 
->>>>>>> 437ed952
     mapping(address => mapping(uint256 => address[])) internal _maliceReportedForBlock;
 
     /// @dev How many times a given mining address was banned.
@@ -61,15 +57,9 @@
     /// See the `getValidators` getter.
     mapping(address => bool) public isValidator;
 
-<<<<<<< HEAD
-    /// @dev A boolean flag indicating whether the specified mining address was a validator at the end of
-    /// the previous staking epoch. See the `getPreviousValidators` getter.
-    mapping(address => bool) public isValidatorOnPreviousEpoch;
-=======
     /// @dev A boolean flag indicating whether the specified mining address was a validator in the previous set.
     /// See the `getPreviousValidators` getter.
     mapping(address => bool) public isValidatorPrevious;
->>>>>>> 437ed952
 
     /// @dev A mining address bound to a specified staking address.
     /// See the `_setStakingAddress` internal function.
@@ -470,8 +460,6 @@
         return _getCurrentBlockNumber() <= bannedUntil[_miningAddress];
     }
 
-<<<<<<< HEAD
-=======
     /// @dev Returns a boolean flag indicating whether the specified mining address is a validator
     /// or is in the `_pendingValidators` or `_finalizeValidators` array.
     /// Used by the `StakingAuRa.maxWithdrawAllowed` and `StakingAuRa.maxWithdrawOrderAllowed` getters.
@@ -503,7 +491,6 @@
         return false;
     }
 
->>>>>>> 437ed952
     /// @dev Returns an array of the validators (their mining addresses) which reported that the specified malicious
     /// validator misbehaved at the specified block.
     /// @param _miningAddress The mining address of malicious validator.
