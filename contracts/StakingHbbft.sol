// SPDX-License-Identifier: MIT
pragma solidity =0.8.17;

<<<<<<< HEAD
import "./base/StakingHbbftBase.sol";
=======
import { Initializable } from "@openzeppelin/contracts-upgradeable/proxy/utils/Initializable.sol";
import { OwnableUpgradeable } from "@openzeppelin/contracts-upgradeable/access/OwnableUpgradeable.sol";
import { ValueGuards } from "./ValueGuards.sol";
import "./interfaces/IBlockRewardHbbft.sol";

import {
    EnumerableSetUpgradeable
} from "@openzeppelin/contracts-upgradeable/utils/structs/EnumerableSetUpgradeable.sol";

import { IBlockRewardHbbft } from "./interfaces/IBlockRewardHbbft.sol";
import { IStakingHbbft } from "./interfaces/IStakingHbbft.sol";
import { IValidatorSetHbbft } from "./interfaces/IValidatorSetHbbft.sol";
import { TransferUtils } from "./utils/TransferUtils.sol";
>>>>>>> 5081d63f


/// @dev Implements staking and withdrawal logic.
<<<<<<< HEAD
contract StakingHbbft is StakingHbbftBase {
=======
contract StakingHbbft is Initializable, OwnableUpgradeable, ValueGuards, IStakingHbbft {
    using EnumerableSetUpgradeable for EnumerableSetUpgradeable.AddressSet;

// =============================================== Storage ========================================================

    EnumerableSetUpgradeable.AddressSet private _pools;
    EnumerableSetUpgradeable.AddressSet private _poolsInactive;
    EnumerableSetUpgradeable.AddressSet private _poolsToBeRemoved;

    address[] private _poolsToBeElected;
    uint256[] private _poolsLikelihood;
    uint256 private _poolsLikelihoodSum;

    mapping(address => EnumerableSetUpgradeable.AddressSet) private _poolDelegators;
    mapping(address => EnumerableSetUpgradeable.AddressSet) private _poolDelegatorsInactive;

    mapping(address => mapping(address => mapping(uint256 => uint256))) private _stakeAmountByEpoch;

    /// @dev The limit of the minimum candidate stake (CANDIDATE_MIN_STAKE).
    uint256 public candidateMinStake;

    /// @dev The limit of the minimum delegator stake (DELEGATOR_MIN_STAKE).
    uint256 public delegatorMinStake;

    /// @dev The current amount of staking coins ordered for withdrawal from the specified
    /// pool by the specified staker. Used by the `orderWithdraw`, `claimOrderedWithdraw` and other functions.
    /// The first parameter is the pool staking address, the second one is the staker address.
    mapping(address => mapping(address => uint256)) public orderedWithdrawAmount;

    /// @dev The current total amount of staking coins ordered for withdrawal from
    /// the specified pool by all of its stakers. Pool staking address is accepted as a parameter.
    mapping(address => uint256) public orderedWithdrawAmountTotal;

    /// @dev The number of the staking epoch during which the specified staker ordered
    /// the latest withdraw from the specified pool. Used by the `claimOrderedWithdraw` function
    /// to allow the ordered amount to be claimed only in future staking epochs. The first parameter
    /// is the pool staking address, the second one is the staker address.
    mapping(address => mapping(address => uint256)) public orderWithdrawEpoch;

    /// @dev The pool's index in the array returned by the `getPoolsToBeElected` getter.
    /// Used by the `_deletePoolToBeElected` and `_isPoolToBeElected` internal functions.
    /// The pool staking address is accepted as a parameter.
    /// If the value is zero, it may mean the array doesn't contain the address.
    /// Check the address is in the array using the `getPoolsToBeElected` getter.
    mapping(address => uint256) public poolToBeElectedIndex;

    /// @dev The amount of coins currently staked into the specified pool by the specified
    /// staker. Doesn't include the amount ordered for withdrawal.
    /// The first parameter is the pool staking address, the second one is the staker address.
    mapping(address => mapping(address => uint256)) public stakeAmount;

    /// @dev The duration period (in blocks) at the end of staking epoch during which
    /// participants are not allowed to stake/withdraw/order/claim their staking coins.
    uint256 public stakingWithdrawDisallowPeriod;

    /// @dev The serial number of the current staking epoch.
    uint256 public stakingEpoch;

    /// @dev The fixed duration of each staking epoch before KeyGen starts i.e.
    /// before the upcoming ("pending") validators are selected.
    uint256 public stakingFixedEpochDuration;

    /// @dev Length of the timeframe in seconds for the transition to the new validator set.
    uint256 public stakingTransitionTimeframeLength;

    /// @dev The timestamp of the last block of the the previous epoch.
    /// The timestamp of the current epoch must be '>=' than this.
    uint256 public stakingEpochStartTime;

    /// @dev the blocknumber of the first block in this epoch.
    /// this is mainly used for a historic lookup in the key gen history to read out the
    /// ACKS and PARTS so a client is able to verify an epoch, even in the case that
    /// the transition to the next epoch has already started,
    /// and the information of the old keys is not available anymore.
    uint256 public stakingEpochStartBlock;

    /// @dev the extra time window pending validators have to write
    /// to write their honey badger key shares.
    /// this value is increased in response to a failed key generation event,
    /// if one or more validators miss out writing their key shares.
    uint256 public currentKeyGenExtraTimeWindow;

    /// @dev Returns the total amount of staking coins currently staked into the specified pool.
    /// Doesn't include the amount ordered for withdrawal.
    /// The pool staking address is accepted as a parameter.
    mapping(address => uint256) public stakeAmountTotal;

    /// @dev The address of the `ValidatorSetHbbft` contract.
    IValidatorSetHbbft public validatorSetContract;

    struct PoolInfo {
        bytes publicKey;
        bytes16 internetAddress;
        bytes2 port;
    }

    mapping(address => PoolInfo) public poolInfo;

    /// @dev current limit of how many funds can
    /// be staked on a single validator.
    uint256 public maxStakeAmount;

    mapping(address => bool) public abandonedAndRemoved;

    /// @dev The total amount staked into the specified pool (staking address)
    /// before the specified staking epoch. Filled by the `_snapshotPoolStakeAmounts` function.
    mapping(uint256 => mapping(address => uint256)) public snapshotPoolTotalStakeAmount;

    /// @dev The validator's amount staked into the specified pool (staking address)
    /// before the specified staking epoch. Filled by the `_snapshotPoolStakeAmounts` function.
    mapping(uint256 => mapping(address => uint256)) public snapshotPoolValidatorStakeAmount;

    /// @dev The delegator's staked amount snapshot for specified epoch
    /// pool => delegator => epoch => stake amount
    mapping(address => mapping(address => mapping(uint256 => uint256))) internal _delegatorStakeSnapshot;

    /// @dev Number of last epoch when stake snapshot was taken. pool => delegator => epoch
    mapping(address => mapping(address => uint256)) internal _stakeSnapshotLastEpoch;

    // ============================================== Constants =======================================================

    /// @dev The max number of candidates (including validators). This limit was determined through stress testing.
    uint256 public constant MAX_CANDIDATES = 3000;

>>>>>>> 5081d63f
    // ================================================ Events ========================================================

    /// @dev Emitted by the `claimOrderedWithdraw` function to signal the staker withdrew the specified
    /// amount of requested coins from the specified pool during the specified staking epoch.
    /// @param fromPoolStakingAddress The pool from which the `staker` withdrew the `amount`.
    /// @param staker The address of the staker that withdrew the `amount`.
    /// @param stakingEpoch The serial number of the staking epoch during which the claim was made.
<<<<<<< HEAD
    /// @param nativeCoinsAmount The withdrawal amount.
=======
    /// @param amount The withdrawal amount.
>>>>>>> 5081d63f
    event ClaimedOrderedWithdrawal(
        address indexed fromPoolStakingAddress,
        address indexed staker,
        uint256 indexed stakingEpoch,
        uint256 amount
    );

<<<<<<< HEAD
=======
    /// @dev Emitted by the `moveStake` function to signal the staker moved the specified
    /// amount of stake from one pool to another during the specified staking epoch.
    /// @param fromPoolStakingAddress The pool from which the `staker` moved the stake.
    /// @param toPoolStakingAddress The destination pool where the `staker` moved the stake.
    /// @param staker The address of the staker who moved the `amount`.
    /// @param stakingEpoch The serial number of the staking epoch during which the `amount` was moved.
    /// @param amount The stake amount which was moved.
    event MovedStake(
        address fromPoolStakingAddress,
        address indexed toPoolStakingAddress,
        address indexed staker,
        uint256 indexed stakingEpoch,
        uint256 amount
    );

    /// @dev Emitted by the `orderWithdraw` function to signal the staker ordered the withdrawal of the
    /// specified amount of their stake from the specified pool during the specified staking epoch.
    /// @param fromPoolStakingAddress The pool from which the `staker` ordered a withdrawal of the `amount`.
    /// @param staker The address of the staker that ordered the withdrawal of the `amount`.
    /// @param stakingEpoch The serial number of the staking epoch during which the order was made.
    /// @param amount The ordered withdrawal amount. Can be either positive or negative.
    /// See the `orderWithdraw` function.
    event OrderedWithdrawal(
        address indexed fromPoolStakingAddress,
        address indexed staker,
        uint256 indexed stakingEpoch,
        int256 amount
    );

    /// @dev Emitted by the `stake` function to signal the staker placed a stake of the specified
    /// amount for the specified pool during the specified staking epoch.
    /// @param toPoolStakingAddress The pool in which the `staker` placed the stake.
    /// @param staker The address of the staker that placed the stake.
    /// @param stakingEpoch The serial number of the staking epoch during which the stake was made.
    /// @param amount The stake amount.
    event PlacedStake(
        address indexed toPoolStakingAddress,
        address indexed staker,
        uint256 indexed stakingEpoch,
        uint256 amount
    );

    /// @dev Emitted by the `withdraw` function to signal the staker withdrew the specified
    /// amount of a stake from the specified pool during the specified staking epoch.
    /// @param fromPoolStakingAddress The pool from which the `staker` withdrew the `amount`.
    /// @param staker The address of staker that withdrew the `amount`.
    /// @param stakingEpoch The serial number of the staking epoch during which the withdrawal was made.
    /// @param amount The withdrawal amount.
    event WithdrewStake(
        address indexed fromPoolStakingAddress,
        address indexed staker,
        uint256 indexed stakingEpoch,
        uint256 amount
    );

    event GatherAbandonedStakes(address indexed caller, address indexed stakingAddress, uint256 gatheredFunds);

    event RecoverAbandonedStakes(address indexed caller, uint256 reinsertShare, uint256 governanceShare);

    /// @dev Emitted by the `restake` function to signal the epoch reward was restaked to the pool.
    /// @param poolStakingAddress The pool for which the restake will be performed.
    /// @param stakingEpoch The serial number of the staking epoch during which the restake was made.
    /// @param validatorReward The amount of tokens restaked for the validator.
    /// @param delegatorsReward The total amount of tokens restaked for the `poolStakingAddress` delegators.
    event RestakeReward(
        address indexed poolStakingAddress,
        uint256 indexed stakingEpoch,
        uint256 validatorReward,
        uint256 delegatorsReward
    );

    // ============================================== Modifiers =======================================================

    /// @dev Ensures the transaction gas price is not zero.
    modifier gasPriceIsValid() {
        require(tx.gasprice != 0, "GasPrice is 0");
        _;
    }

    /// @dev Ensures the caller is the ValidatorSetHbbft contract address.
    modifier onlyValidatorSetContract() virtual {
        require(msg.sender == address(validatorSetContract), "Only ValidatorSet");
        _;
    }

    modifier onlyBlockRewardContract() {
        require(msg.sender == validatorSetContract.blockRewardContract(), "Only BlockReward");
        _;
    }

>>>>>>> 5081d63f
    // =============================================== Setters ========================================================

    /// @custom:oz-upgrades-unsafe-allow constructor
    constructor() {
        // Prevents initialization of implementation contract
        _disableInitializers();
    }

    /// @dev Fallback function. Prevents direct sending native coins to this contract.
    receive() external payable {
        revert("Not payable");
    }

    /// @dev Initializes the network parameters.
    /// Can only be called by the constructor of the `InitializerHbbft` contract or owner.
    /// @param _contractOwner The address of the contract owner
    /// @param stakingParams stores other parameters due to stack too deep issue
    ///  _validatorSetContract The address of the `ValidatorSetHbbft` contract.
    ///  _initialStakingAddresses The array of initial validators' staking addresses.
    ///  _delegatorMinStake The minimum allowed amount of delegator stake in Wei.
    ///  _candidateMinStake The minimum allowed amount of candidate/validator stake in Wei.
    ///  _stakingFixedEpochDuration The fixed duration of each epoch before keyGen starts.
    ///  _stakingTransitionTimeframeLength Length of the timeframe in seconds for the transition
    /// to the new validator set.
    ///  _stakingWithdrawDisallowPeriod The duration period at the end of a staking epoch
    /// during which participants cannot stake/withdraw/order/claim their staking coins
    function initialize(
        address _contractOwner,
        StakingParams calldata stakingParams,
        bytes32[] calldata _publicKeys,
        bytes16[] calldata _internetAddresses
    ) external initializer {
        require(_contractOwner != address(0), "Owner address cannot be 0");

        require(stakingParams._stakingFixedEpochDuration != 0, "FixedEpochDuration is 0");
        require(
            stakingParams._stakingFixedEpochDuration > stakingParams._stakingWithdrawDisallowPeriod,
            "FixedEpochDuration must be longer than withdrawDisallowPeriod"
        );
        require(stakingParams._stakingWithdrawDisallowPeriod != 0, "WithdrawDisallowPeriod is 0");
        require(stakingParams._stakingTransitionTimeframeLength != 0, "The transition timeframe must be longer than 0");
        require(
            stakingParams._stakingTransitionTimeframeLength < stakingParams._stakingFixedEpochDuration,
            "The transition timeframe must be shorter then the epoch duration"
        );
<<<<<<< HEAD

        __Ownable_init();
        _transferOwnership(_contractOwner);

        _initialize(
            stakingParams._validatorSetContract,
            stakingParams._initialStakingAddresses,
            stakingParams._delegatorMinStake,
            stakingParams._candidateMinStake,
            stakingParams._maxStake,
            _publicKeys,
            _internetAddresses
        );

        stakingFixedEpochDuration = stakingParams._stakingFixedEpochDuration;
        stakingWithdrawDisallowPeriod = stakingParams._stakingWithdrawDisallowPeriod;
        //note: this might be still 0 when created in the genesis block.
        stakingEpochStartTime = block.timestamp;
        stakingTransitionTimeframeLength = stakingParams._stakingTransitionTimeframeLength;
    }

    function setStakingTransitionTimeframeLength(uint256 _value) external onlyOwner {
        require(_value > 10, "The transition timeframe must be longer than 10");
        require(_value < stakingFixedEpochDuration, "The transition timeframe must be smaller than the epoch duration");

        stakingTransitionTimeframeLength = _value;
    }

    function setStakingFixedEpochDuration(uint256 _value) external onlyOwner {
        require(
            _value > stakingTransitionTimeframeLength,
            "The fixed epoch duration timeframe must be greater than the transition timeframe length"
        );
        stakingFixedEpochDuration = _value;
    }

    /// @dev Sets (updates) the limit of the minimum candidate stake (CANDIDATE_MIN_STAKE).
    /// Can only be called by the `owner`.
    /// @param _minStake The value of a new limit in Wei.
    function setCandidateMinStake(uint256 _minStake) external onlyOwner {
        candidateMinStake = _minStake;
    }

    /// @dev Sets (updates) the limit of the minimum delegator stake (DELEGATOR_MIN_STAKE).
    /// Can only be called by the `owner`.
    /// @param _minStake The value of a new limit in Wei.
    function setDelegatorMinStake(uint256 _minStake) external onlyOwner {
        delegatorMinStake = _minStake;
    }

    /// @dev Sets the timetamp of the current epoch's last block as the start time of the upcoming staking epoch.
    /// Called by the `ValidatorSetHbbft.newValidatorSet` function at the last block of a staking epoch.
    /// @param _timestamp The starting time of the very first block in the upcoming staking epoch.
    function setStakingEpochStartTime(uint256 _timestamp) external onlyValidatorSetContract {
        stakingEpochStartTime = _timestamp;
        stakingEpochStartBlock = block.number;
    }

    /// @dev set's the validators ip address.
    /// this function can only be called by the validator Set contract.
    /// @param _validatorAddress address if the validator. (mining address)
    /// @param _ip IPV4 address of a running Node Software or Proxy.
    function setValidatorInternetAddress(
        address _validatorAddress,
        bytes16 _ip,
        bytes2 _port
    ) external onlyValidatorSetContract {
        poolInfo[_validatorAddress].internetAddress = _ip;
        poolInfo[_validatorAddress].port = _port;
    }

    /// @dev Increments the serial number of the current staking epoch.
    /// Called by the `ValidatorSetHbbft.newValidatorSet` at the last block of the finished staking epoch.
    function incrementStakingEpoch() external onlyValidatorSetContract {
        stakingEpoch++;
        currentKeyGenExtraTimeWindow = 0;
    }

    /// @dev Notifies hbbft staking contract that the
    /// key generation has failed, and a new round
    /// of keygeneration starts.
    function notifyKeyGenFailed() public onlyValidatorSetContract {
        // we allow a extra time window for the current key generation
        // equal in the size of the usual transition timeframe.
        currentKeyGenExtraTimeWindow += stakingTransitionTimeframeLength;
    }

    /// @dev Notifies hbbft staking contract about a detected
    /// network offline time.
    /// if there is no handling for this,
    /// validators got chosen outside the transition timewindow
    /// and get banned immediatly, since they never got their chance
    /// to write their keys.
    /// more about: https://github.com/DMDcoin/hbbft-posdao-contracts/issues/96
    function notifyNetworkOfftimeDetected(uint256 detectedOfflineTime) public onlyValidatorSetContract {
        currentKeyGenExtraTimeWindow =
            currentKeyGenExtraTimeWindow +
            detectedOfflineTime +
            stakingTransitionTimeframeLength;
    }

    /// @dev Notifies hbbft staking contract that a validator
    /// asociated with the given `_stakingAddress` became
    /// available again and can be put on to the list
    /// of available nodes again.
    function notifyAvailability(address _stakingAddress) public onlyValidatorSetContract {
        if (stakeAmount[_stakingAddress][_stakingAddress] >= candidateMinStake) {
            _addPoolActive(_stakingAddress, true);
            _setLikelihood(_stakingAddress);
        }
    }

    /// @dev Adds a new candidate's pool to the list of active pools (see the `getPools` getter) and
    /// moves the specified amount of staking coins from the candidate's staking address
    /// to the candidate's pool. A participant calls this function using their staking address when
    /// they want to create a pool. This is a wrapper for the `stake` function.
    /// @param _miningAddress The mining address of the candidate. The mining address is bound to the staking address
    /// (msg.sender). This address cannot be equal to `msg.sender`.
    function addPool(address _miningAddress, bytes calldata _publicKey, bytes16 _ip) external payable gasPriceIsValid {
        address stakingAddress = msg.sender;
        uint256 amount = msg.value;
        validatorSetContract.setStakingAddress(_miningAddress, stakingAddress);
        // The staking address and the staker are the same.
        _stake(stakingAddress, stakingAddress, amount);
        poolInfo[stakingAddress].publicKey = _publicKey;
        poolInfo[stakingAddress].internetAddress = _ip;

        emit PlacedStake(stakingAddress, stakingAddress, stakingEpoch, amount);
    }

    /// @dev Removes the candidate's or validator's pool from the `pools` array (a list of active pools which
    /// can be retrieved by the `getPools` getter). When a candidate or validator wants to remove their pool,
    /// they should call this function from their staking address.
    function removeMyPool() external gasPriceIsValid {
        address stakingAddress = msg.sender;
        address miningAddress = validatorSetContract.miningByStakingAddress(stakingAddress);
        // initial validator cannot remove their pool during the initial staking epoch
        require(
            stakingEpoch > 0 || !validatorSetContract.isValidator(miningAddress),
            "Can't remove pool during 1st staking epoch"
        );
        _removePool(stakingAddress);
    }

    /// @dev set's the pool info for a specific ethereum address.
    /// @param _publicKey public key of the (future) signing address.
    /// @param _ip (optional) IPV4 address of a running Node Software or Proxy.
    /// @param _port (optional) port of IPv4 address of a running Node Software or Proxy.
    /// Stores the supplied data for a staking (pool) address.
    /// This function is external available without security checks,
    /// since no array operations are used in the implementation,
    /// this allows the flexibility to set the pool information before
    /// adding the stake to the pool.
    function setPoolInfo(bytes calldata _publicKey, bytes16 _ip, bytes2 _port) external {
        poolInfo[msg.sender].publicKey = _publicKey;
        poolInfo[msg.sender].internetAddress = _ip;
        poolInfo[msg.sender].port = _port;
    }

    /// @dev Removes a specified pool from the `pools` array (a list of active pools which can be retrieved by the
    /// `getPools` getter). Called by the `ValidatorSetHbbft._removeMaliciousValidator` internal function,
    /// and the `ValidatorSetHbbft.handleFailedKeyGeneration` function
    /// when a pool must be removed by the algorithm.
    /// @param _stakingAddress The staking address of the pool to be removed.
    function removePool(address _stakingAddress) external onlyValidatorSetContract {
        _removePool(_stakingAddress);
    }

    /// @dev Removes pools which are in the `_poolsToBeRemoved` internal array from the `pools` array.
    /// Called by the `ValidatorSetHbbft.newValidatorSet` function when a pool must be removed by the algorithm.
    function removePools() external onlyValidatorSetContract {
        address[] memory poolsToRemove = _poolsToBeRemoved.values();
        for (uint256 i = 0; i < poolsToRemove.length; i++) {
            _removePool(poolsToRemove[i]);
        }

        blockRewardContract.transferReward(rewardSum, staker);
    }

    // =============================================== Getters ========================================================

    /// @dev Returns reward amount in native coins for the specified pool, the specified staking epochs,
    /// and the specified staker address (delegator or validator).
    /// @param _stakingEpochs The list of staking epochs in ascending order.
    /// If the list is empty, it is taken with `BlockRewardHbbft.epochsPoolGotRewardFor` getter.
    /// @param _poolStakingAddress The staking address of the pool for which the amounts need to be returned.
    /// @param _staker The staker address (validator's staking address or delegator's address).
    function getRewardAmount(
        uint256[] memory _stakingEpochs,
        address _poolStakingAddress,
        uint256 _validatorMinRewardPercent
    ) external payable onlyBlockRewardContract {
        // msg.value is a pool reward
        if (msg.value == 0) {
            return;
        }

        uint256 poolReward = msg.value;
        uint256 totalStake = snapshotPoolTotalStakeAmount[stakingEpoch][_poolStakingAddress];
        uint256 validatorStake = snapshotPoolValidatorStakeAmount[stakingEpoch][_poolStakingAddress];

        uint256 validatorReward = 0;

        if (totalStake > validatorStake) {
            address[] memory delegators = poolDelegators(_poolStakingAddress);

            uint256 delegatorsStake = totalStake - validatorStake;

            bool minRewardPercentExceeded = validatorStake * (100 - _validatorMinRewardPercent) >
                delegatorsStake * _validatorMinRewardPercent;

            validatorReward = _validatorRewardShare(
                minRewardPercentExceeded,
                validatorStake,
                totalStake,
                poolReward,
                _validatorMinRewardPercent
            );

            for (uint256 i = 0; i < delegators.length; ++i) {
                uint256 delegatorReward = _delegatorRewardShare(
                    minRewardPercentExceeded,
                    totalStake,
                    _getDelegatorStake(stakingEpoch, _poolStakingAddress, delegators[i]),
                    delegatorsStake,
                    poolReward,
                    _validatorMinRewardPercent
                );

                stakeAmount[_poolStakingAddress][delegators[i]] += delegatorReward;
                _stakeAmountByEpoch[_poolStakingAddress][delegators[i]][stakingEpoch] += delegatorReward;
            }
        } else {
            // Whole pool stake belongs to the pool owner
            // and he received all the rewards.
            validatorReward = poolReward;
        }

=======

        __Ownable_init();
        _transferOwnership(_contractOwner);

        _initialize(
            stakingParams._validatorSetContract,
            stakingParams._initialStakingAddresses,
            stakingParams._delegatorMinStake,
            stakingParams._candidateMinStake,
            stakingParams._maxStake,
            _publicKeys,
            _internetAddresses
        );

        stakingFixedEpochDuration = stakingParams._stakingFixedEpochDuration;
        stakingWithdrawDisallowPeriod = stakingParams._stakingWithdrawDisallowPeriod;
        //note: this might be still 0 when created in the genesis block.
        stakingEpochStartTime = block.timestamp;
        stakingTransitionTimeframeLength = stakingParams._stakingTransitionTimeframeLength;
    }

    function setStakingTransitionTimeframeLength(uint256 _value) external onlyOwner {
        require(_value > 10, "The transition timeframe must be longer than 10");
        require(_value < stakingFixedEpochDuration, "The transition timeframe must be smaller than the epoch duration");

        stakingTransitionTimeframeLength = _value;
    }

    function setStakingFixedEpochDuration(uint256 _value) external onlyOwner {
        require(
            _value > stakingTransitionTimeframeLength,
            "The fixed epoch duration timeframe must be greater than the transition timeframe length"
        );
        stakingFixedEpochDuration = _value;
    }

    /// @dev Sets (updates) the limit of the minimum candidate stake (CANDIDATE_MIN_STAKE).
    /// Can only be called by the `owner`.
    /// @param _minStake The value of a new limit in Wei.
    function setCandidateMinStake(uint256 _minStake) external onlyOwner {
        candidateMinStake = _minStake;
    }

    /// @dev Sets (updates) the limit of the minimum delegator stake (DELEGATOR_MIN_STAKE).
    /// Can only be called by the `owner`.
    /// @param _minStake The value of a new limit in Wei.
    function setDelegatorMinStake(uint256 _minStake) external onlyOwner {
        delegatorMinStake = _minStake;
    }

    /// @dev Sets the timetamp of the current epoch's last block as the start time of the upcoming staking epoch.
    /// Called by the `ValidatorSetHbbft.newValidatorSet` function at the last block of a staking epoch.
    /// @param _timestamp The starting time of the very first block in the upcoming staking epoch.
    function setStakingEpochStartTime(uint256 _timestamp) external onlyValidatorSetContract {
        stakingEpochStartTime = _timestamp;
        stakingEpochStartBlock = block.number;
    }

    /// @dev set's the validators ip address.
    /// this function can only be called by the validator Set contract.
    /// @param _validatorAddress address if the validator. (mining address)
    /// @param _ip IPV4 address of a running Node Software or Proxy.
    function setValidatorInternetAddress(
        address _validatorAddress,
        bytes16 _ip,
        bytes2 _port
    ) external onlyValidatorSetContract {
        poolInfo[_validatorAddress].internetAddress = _ip;
        poolInfo[_validatorAddress].port = _port;
    }

    /// @dev Increments the serial number of the current staking epoch.
    /// Called by the `ValidatorSetHbbft.newValidatorSet` at the last block of the finished staking epoch.
    function incrementStakingEpoch() external onlyValidatorSetContract {
        stakingEpoch++;
        currentKeyGenExtraTimeWindow = 0;
    }

    /// @dev Notifies hbbft staking contract that the
    /// key generation has failed, and a new round
    /// of keygeneration starts.
    function notifyKeyGenFailed() public onlyValidatorSetContract {
        // we allow a extra time window for the current key generation
        // equal in the size of the usual transition timeframe.
        currentKeyGenExtraTimeWindow += stakingTransitionTimeframeLength;
    }

    /// @dev Notifies hbbft staking contract about a detected
    /// network offline time.
    /// if there is no handling for this,
    /// validators got chosen outside the transition timewindow
    /// and get banned immediatly, since they never got their chance
    /// to write their keys.
    /// more about: https://github.com/DMDcoin/hbbft-posdao-contracts/issues/96
    function notifyNetworkOfftimeDetected(uint256 detectedOfflineTime) public onlyValidatorSetContract {
        currentKeyGenExtraTimeWindow =
            currentKeyGenExtraTimeWindow +
            detectedOfflineTime +
            stakingTransitionTimeframeLength;
    }

    /// @dev Notifies hbbft staking contract that a validator
    /// asociated with the given `_stakingAddress` became
    /// available again and can be put on to the list
    /// of available nodes again.
    function notifyAvailability(address _stakingAddress) public onlyValidatorSetContract {
        if (stakeAmount[_stakingAddress][_stakingAddress] >= candidateMinStake) {
            _addPoolActive(_stakingAddress, true);
            _setLikelihood(_stakingAddress);
        }
    }

    /// @dev Adds a new candidate's pool to the list of active pools (see the `getPools` getter) and
    /// moves the specified amount of staking coins from the candidate's staking address
    /// to the candidate's pool. A participant calls this function using their staking address when
    /// they want to create a pool. This is a wrapper for the `stake` function.
    /// @param _miningAddress The mining address of the candidate. The mining address is bound to the staking address
    /// (msg.sender). This address cannot be equal to `msg.sender`.
    function addPool(address _miningAddress, bytes calldata _publicKey, bytes16 _ip) external payable gasPriceIsValid {
        address stakingAddress = msg.sender;
        uint256 amount = msg.value;
        validatorSetContract.setStakingAddress(_miningAddress, stakingAddress);
        // The staking address and the staker are the same.
        _stake(stakingAddress, stakingAddress, amount);
        poolInfo[stakingAddress].publicKey = _publicKey;
        poolInfo[stakingAddress].internetAddress = _ip;

        emit PlacedStake(stakingAddress, stakingAddress, stakingEpoch, amount);
    }

    /// @dev Removes the candidate's or validator's pool from the `pools` array (a list of active pools which
    /// can be retrieved by the `getPools` getter). When a candidate or validator wants to remove their pool,
    /// they should call this function from their staking address.
    function removeMyPool() external gasPriceIsValid {
        address stakingAddress = msg.sender;
        address miningAddress = validatorSetContract.miningByStakingAddress(stakingAddress);
        // initial validator cannot remove their pool during the initial staking epoch
        require(
            stakingEpoch > 0 || !validatorSetContract.isValidator(miningAddress),
            "Can't remove pool during 1st staking epoch"
        );
        _removePool(stakingAddress);
    }

    /// @dev set's the pool info for a specific ethereum address.
    /// @param _publicKey public key of the (future) signing address.
    /// @param _ip (optional) IPV4 address of a running Node Software or Proxy.
    /// @param _port (optional) port of IPv4 address of a running Node Software or Proxy.
    /// Stores the supplied data for a staking (pool) address.
    /// This function is external available without security checks,
    /// since no array operations are used in the implementation,
    /// this allows the flexibility to set the pool information before
    /// adding the stake to the pool.
    function setPoolInfo(bytes calldata _publicKey, bytes16 _ip, bytes2 _port) external {
        poolInfo[msg.sender].publicKey = _publicKey;
        poolInfo[msg.sender].internetAddress = _ip;
        poolInfo[msg.sender].port = _port;
    }

    /// @dev Removes a specified pool from the `pools` array (a list of active pools which can be retrieved by the
    /// `getPools` getter). Called by the `ValidatorSetHbbft._removeMaliciousValidator` internal function,
    /// and the `ValidatorSetHbbft.handleFailedKeyGeneration` function
    /// when a pool must be removed by the algorithm.
    /// @param _stakingAddress The staking address of the pool to be removed.
    function removePool(address _stakingAddress) external onlyValidatorSetContract {
        _removePool(_stakingAddress);
    }

    /// @dev Removes pools which are in the `_poolsToBeRemoved` internal array from the `pools` array.
    /// Called by the `ValidatorSetHbbft.newValidatorSet` function when a pool must be removed by the algorithm.
    function removePools() external onlyValidatorSetContract {
        address[] memory poolsToRemove = _poolsToBeRemoved.values();
        for (uint256 i = 0; i < poolsToRemove.length; i++) {
            _removePool(poolsToRemove[i]);
        }
    }

    /// @dev Moves the specified amount of staking coins from the staker's address to the staking address of
    /// the specified pool. Actually, the amount is stored in a balance of this StakingHbbft contract.
    /// A staker calls this function when they want to make a stake into a pool.
    /// @param _toPoolStakingAddress The staking address of the pool where the coins should be staked.
    function stake(address _toPoolStakingAddress) external payable gasPriceIsValid {
        address staker = msg.sender;
        uint256 amount = msg.value;
        _stake(_toPoolStakingAddress, staker, amount);

        emit PlacedStake(_toPoolStakingAddress, staker, stakingEpoch, amount);
    }

    /// @dev Moves the specified amount of staking coins from the staking address of
    /// the specified pool to the staker's address. A staker calls this function when they want to withdraw
    /// their coins.
    /// @param _fromPoolStakingAddress The staking address of the pool from which the coins should be withdrawn.
    /// @param _amount The amount of coins to be withdrawn. The amount cannot exceed the value returned
    /// by the `maxWithdrawAllowed` getter.
    function withdraw(address _fromPoolStakingAddress, uint256 _amount) external gasPriceIsValid {
        address payable staker = payable(msg.sender);
        _withdraw(_fromPoolStakingAddress, staker, _amount);
        TransferUtils.transferNativeEnsure(staker, _amount);
        emit WithdrewStake(_fromPoolStakingAddress, staker, stakingEpoch, _amount);
    }

    /// @dev Moves staking coins from one pool to another. A staker calls this function when they want
    /// to move their coins from one pool to another without withdrawing their coins.
    /// @param _fromPoolStakingAddress The staking address of the source pool.
    /// @param _toPoolStakingAddress The staking address of the target pool.
    /// @param _amount The amount of staking coins to be moved. The amount cannot exceed the value returned
    /// by the `maxWithdrawAllowed` getter.
    function moveStake(
        address _fromPoolStakingAddress,
        address _toPoolStakingAddress,
        uint256 _amount
    ) external gasPriceIsValid {
        require(_fromPoolStakingAddress != _toPoolStakingAddress, "MoveStake: src and dst pool is the same");
        address staker = msg.sender;
        _withdraw(_fromPoolStakingAddress, staker, _amount);
        _stake(_toPoolStakingAddress, staker, _amount);
        emit MovedStake(_fromPoolStakingAddress, _toPoolStakingAddress, staker, stakingEpoch, _amount);
    }

    function restake(
        address _poolStakingAddress,
        uint256 _validatorMinRewardPercent
    ) external payable onlyBlockRewardContract {
        // msg.value is a pool reward
        if (msg.value == 0) {
            return;
        }

        uint256 poolReward = msg.value;
        uint256 totalStake = snapshotPoolTotalStakeAmount[stakingEpoch][_poolStakingAddress];
        uint256 validatorStake = snapshotPoolValidatorStakeAmount[stakingEpoch][_poolStakingAddress];

        uint256 validatorReward = 0;

        if (totalStake > validatorStake) {
            address[] memory delegators = poolDelegators(_poolStakingAddress);

            uint256 delegatorsStake = totalStake - validatorStake;

            bool minRewardPercentExceeded = validatorStake * (100 - _validatorMinRewardPercent) >
                delegatorsStake * _validatorMinRewardPercent;

            validatorReward = _validatorRewardShare(
                minRewardPercentExceeded,
                validatorStake,
                totalStake,
                poolReward,
                _validatorMinRewardPercent
            );

            for (uint256 i = 0; i < delegators.length; ++i) {
                uint256 delegatorReward = _delegatorRewardShare(
                    minRewardPercentExceeded,
                    totalStake,
                    _getDelegatorStake(stakingEpoch, _poolStakingAddress, delegators[i]),
                    delegatorsStake,
                    poolReward,
                    _validatorMinRewardPercent
                );

                stakeAmount[_poolStakingAddress][delegators[i]] += delegatorReward;
                _stakeAmountByEpoch[_poolStakingAddress][delegators[i]][stakingEpoch] += delegatorReward;
            }
        } else {
            // Whole pool stake belongs to the pool owner
            // and he received all the rewards.
            validatorReward = poolReward;
        }

>>>>>>> 5081d63f
        stakeAmount[_poolStakingAddress][_poolStakingAddress] += validatorReward;
        stakeAmountTotal[_poolStakingAddress] += poolReward;

        _setLikelihood(_poolStakingAddress);

        emit RestakeReward(_poolStakingAddress, stakingEpoch, validatorReward, poolReward - validatorReward);
    }

    /// @dev Orders coins withdrawal from the staking address of the specified pool to the
    /// staker's address. The requested coins can be claimed after the current staking epoch is complete using
    /// the `claimOrderedWithdraw` function.
    /// @param _poolStakingAddress The staking address of the pool from which the amount will be withdrawn.
    /// @param _amount The amount to be withdrawn. A positive value means the staker wants to either set or
    /// increase their withdrawal amount. A negative value means the staker wants to decrease a
    /// withdrawal amount that was previously set. The amount cannot exceed the value returned by the
    /// `maxWithdrawOrderAllowed` getter.
    function orderWithdraw(address _poolStakingAddress, int256 _amount) external gasPriceIsValid {
        require(_poolStakingAddress != address(0), "poolStakingAddress must not be 0x0");
        require(_amount != 0, "ordered withdraw amount must not be 0");
<<<<<<< HEAD

        address staker = msg.sender;

        require(
            _isWithdrawAllowed(
                validatorSetContract.miningByStakingAddress(_poolStakingAddress),
                staker != _poolStakingAddress
            ),
            "OrderWithdraw: not allowed"
        );

        uint256 newOrderedAmount = orderedWithdrawAmount[_poolStakingAddress][staker];
        uint256 newOrderedAmountTotal = orderedWithdrawAmountTotal[_poolStakingAddress];
        uint256 newStakeAmount = stakeAmount[_poolStakingAddress][staker];
        uint256 newStakeAmountTotal = stakeAmountTotal[_poolStakingAddress];
        if (_amount > 0) {
            uint256 amount = uint256(_amount);

=======

        address staker = msg.sender;

        require(
            _isWithdrawAllowed(
                validatorSetContract.miningByStakingAddress(_poolStakingAddress),
                staker != _poolStakingAddress
            ),
            "OrderWithdraw: not allowed"
        );

        uint256 newOrderedAmount = orderedWithdrawAmount[_poolStakingAddress][staker];
        uint256 newOrderedAmountTotal = orderedWithdrawAmountTotal[_poolStakingAddress];
        uint256 newStakeAmount = stakeAmount[_poolStakingAddress][staker];
        uint256 newStakeAmountTotal = stakeAmountTotal[_poolStakingAddress];
        if (_amount > 0) {
            uint256 amount = uint256(_amount);

>>>>>>> 5081d63f
            // How much can `staker` order for withdrawal from `_poolStakingAddress` at the moment?
            require(
                amount <= maxWithdrawOrderAllowed(_poolStakingAddress, staker),
                "OrderWithdraw: maxWithdrawOrderAllowed exceeded"
            );

            newOrderedAmount = newOrderedAmount + amount;
            newOrderedAmountTotal = newOrderedAmountTotal + amount;
            newStakeAmount = newStakeAmount - amount;
            newStakeAmountTotal = newStakeAmountTotal - amount;
            orderWithdrawEpoch[_poolStakingAddress][staker] = stakingEpoch;
        } else {
            uint256 amount = uint256(-_amount);
            newOrderedAmount = newOrderedAmount - amount;
            newOrderedAmountTotal = newOrderedAmountTotal - amount;
            newStakeAmount = newStakeAmount + amount;
            newStakeAmountTotal = newStakeAmountTotal + amount;
        }
        orderedWithdrawAmount[_poolStakingAddress][staker] = newOrderedAmount;
        orderedWithdrawAmountTotal[_poolStakingAddress] = newOrderedAmountTotal;
        stakeAmount[_poolStakingAddress][staker] = newStakeAmount;
        stakeAmountTotal[_poolStakingAddress] = newStakeAmountTotal;

        if (staker == _poolStakingAddress) {
            // The amount to be withdrawn must be the whole staked amount or
            // must not exceed the diff between the entire amount and `candidateMinStake`
            require(
                newStakeAmount == 0 || newStakeAmount >= candidateMinStake,
                "newStake Amount must be greater than the min stake."
            );

            if (_amount > 0) {
                // if the validator orders the `_amount` for withdrawal
                if (newStakeAmount == 0) {
                    // If the validator orders their entire stake,
                    // mark their pool as `to be removed`
                    _addPoolToBeRemoved(_poolStakingAddress);
                }
            } else {
                // If the validator wants to reduce withdrawal value,
                // add their pool as `active` if it hasn't been already done.
                _addPoolActive(_poolStakingAddress, true);
            }
        } else {
            // The amount to be withdrawn must be the whole staked amount or
            // must not exceed the diff between the entire amount and `delegatorMinStake`
            require(
                newStakeAmount == 0 || newStakeAmount >= delegatorMinStake,
                "newStake Amount must be greater than the min stake."
            );

            if (_amount > 0) {
                // if the delegator orders the `_amount` for withdrawal
                if (newStakeAmount == 0) {
                    // If the delegator orders their entire stake,
                    // remove the delegator from delegator list of the pool
                    _removePoolDelegator(_poolStakingAddress, staker);
                }
            } else {
                // If the delegator wants to reduce withdrawal value,
                // add them to delegator list of the pool if it hasn't already done
                _addPoolDelegator(_poolStakingAddress, staker);
            }

            // Remember stake movement to use it later in the `claimReward` function
            // _snapshotDelegatorStake(_poolStakingAddress, staker);
        }

        _setLikelihood(_poolStakingAddress);

        emit OrderedWithdrawal(_poolStakingAddress, staker, stakingEpoch, _amount);
    }

    /// @dev Withdraws the staking coins from the specified pool ordered during the previous staking epochs with
    /// the `orderWithdraw` function. The ordered amount can be retrieved by the `orderedWithdrawAmount` getter.
    /// @param _poolStakingAddress The staking address of the pool from which the ordered coins are withdrawn.
    function claimOrderedWithdraw(address _poolStakingAddress) external gasPriceIsValid {
        address payable staker = payable(msg.sender);

        require(
            stakingEpoch > orderWithdrawEpoch[_poolStakingAddress][staker],
            "cannot claim ordered withdraw in the same epoch it was ordered."
        );
        require(
            _isWithdrawAllowed(
                validatorSetContract.miningByStakingAddress(_poolStakingAddress),
                staker != _poolStakingAddress
            ),
            "ClaimOrderedWithdraw: Withdraw not allowed"
        );

        uint256 claimAmount = orderedWithdrawAmount[_poolStakingAddress][staker];
        require(claimAmount != 0, "claim amount must not be 0");

        orderedWithdrawAmount[_poolStakingAddress][staker] = 0;
        orderedWithdrawAmountTotal[_poolStakingAddress] = orderedWithdrawAmountTotal[_poolStakingAddress] - claimAmount;

        if (stakeAmount[_poolStakingAddress][staker] == 0) {
            _withdrawCheckPool(_poolStakingAddress, staker);
        }

        TransferUtils.transferNativeEnsure(staker, claimAmount);

        emit ClaimedOrderedWithdrawal(_poolStakingAddress, staker, stakingEpoch, claimAmount);
    }

    /// @dev Distribute abandoned stakes among Reinsert and Governance pots.
    /// 50% goes to reinsert and 50% to governance pot.
    /// Coins are considered abandoned if they were staked on a validator inactive for 10 years.
    function recoverAbandonedStakes() external gasPriceIsValid {
        uint256 totalAbandonedAmount = 0;

        address[] memory inactivePools = _poolsInactive.values();
        require(inactivePools.length != 0, "nothing to recover");

        for (uint256 i = 0; i < inactivePools.length; ++i) {
            address stakingAddress = inactivePools[i];

            if (_isPoolEmpty(stakingAddress) || !validatorSetContract.isValidatorAbandoned(stakingAddress)) {
                continue;
            }

            _poolsInactive.remove(stakingAddress);
            abandonedAndRemoved[stakingAddress] = true;

            uint256 gatheredPerStakingAddress = stakeAmountTotal[stakingAddress];
            stakeAmountTotal[stakingAddress] = 0;

            address[] memory delegators = poolDelegators(stakingAddress);
            for (uint256 j = 0; j < delegators.length; ++j) {
                address delegator = delegators[j];

                stakeAmount[stakingAddress][delegator] = 0;
                _removePoolDelegator(stakingAddress, delegator);
            }

            totalAbandonedAmount += gatheredPerStakingAddress;

            emit GatherAbandonedStakes(msg.sender, stakingAddress, gatheredPerStakingAddress);
        }

        require(totalAbandonedAmount != 0, "nothing to recover");

        uint256 governanceShare = totalAbandonedAmount / 2;
        uint256 reinsertShare = totalAbandonedAmount - governanceShare;

        IBlockRewardHbbft blockRewardHbbft = IBlockRewardHbbft(validatorSetContract.blockRewardContract());
        address governanceAddress = blockRewardHbbft.getGovernanceAddress();

        // slither-disable-next-line arbitrary-send-eth
        blockRewardHbbft.addToReinsertPot{ value: reinsertShare }();
        TransferUtils.transferNative(governanceAddress, governanceShare);

        emit RecoverAbandonedStakes(msg.sender, reinsertShare, governanceShare);
    }

    /// @dev Makes snapshots of total amount staked into the specified pool
    /// before the specified staking epoch. Used by the `reward` function.
    /// @param _epoch The number of upcoming staking epoch.
    /// @param _stakingPool The staking address of the pool.
    function snapshotPoolStakeAmounts(uint256 _epoch, address _stakingPool) external onlyBlockRewardContract {
        if (snapshotPoolTotalStakeAmount[_epoch][_stakingPool] != 0) {
            return;
        }

        uint256 totalAmount = stakeAmountTotal[_stakingPool];
        if (totalAmount == 0) {
            return;
        }

        snapshotPoolTotalStakeAmount[_epoch][_stakingPool] = totalAmount;
        snapshotPoolValidatorStakeAmount[_epoch][_stakingPool] = stakeAmount[_stakingPool][_stakingPool];
    }

    /**
     * @dev Sets the minimum stake required for delegators.
     * @param _minStake The new minimum stake amount.
     * Requirements:
     * - Only the contract owner can call this function.
     * - The stake amount must be within the allowed range.
     */
    function setDelegatorMinStake(uint256 _minStake)
        override
        external
        onlyOwner
        withinAllowedRange(_minStake)
    {
        delegatorMinStake = _minStake;
        emit SetDelegatorMinStake(_minStake);
    }

    /**
     * @dev Sets the allowed changeable parameter for a specific setter function.
     * @param setter The name of the setter function.
     * @param getter The name of the getter function.
     * @param params The array of allowed parameter values.
     * Requirements:
     * - Only the contract owner can call this function.
     */
    function setAllowedChangeableParameter(
        string memory setter,
        string memory getter,
        uint256[] memory params
    ) public override onlyOwner {
        super.setAllowedChangeableParameter(setter, getter, params);
    }

    /**
     * @dev Removes the allowed changeable parameter for a given function selector.
     * @param funcSelector The function selector for which the allowed changeable parameter should be removed.
     * Requirements:
     * - Only the contract owner can call this function.
     */
    function removeAllowedChangeableParameter(string memory funcSelector) public override onlyOwner {
        super.removeAllowedChangeableParameter(funcSelector);
    }

    // =============================================== Getters ========================================================

    /// @dev Returns an array of the current active pools (the staking addresses of candidates and validators).
    /// The size of the array cannot exceed MAX_CANDIDATES. A pool can be added to this array with the `_addPoolActive`
    /// internal function which is called by the `stake` or `orderWithdraw` function. A pool is considered active
    /// if its address has at least the minimum stake and this stake is not ordered to be withdrawn.
    function getPools() external view returns (address[] memory) {
        return _pools.values();
    }

    /// @dev Return the Public Key used by a Node to send targeted HBBFT Consensus Messages.
    /// @param _poolAddress The Pool Address to query the public key for.
    /// @return the public key for the given pool address.
    /// Note that the public key does not convert to the ethereum address of the pool address.
    /// The pool address is used for stacking, and not for signing HBBFT messages.
    function getPoolPublicKey(address _poolAddress) external view returns (bytes memory) {
        return poolInfo[_poolAddress].publicKey;
    }

    /// @dev Returns the registered IPv4 Address for the node.
    /// @param _poolAddress The Pool Address to query the IPv4Address for.
    /// @return IPv4 Address for the given pool address.
    function getPoolInternetAddress(address _poolAddress) external view returns (bytes16, bytes2) {
        return (poolInfo[_poolAddress].internetAddress, poolInfo[_poolAddress].port);
    }

    /// @dev Returns an array of the current inactive pools (the staking addresses of former candidates).
    /// A pool can be added to this array with the `_addPoolInactive` internal function which is called
    /// by `_removePool`. A pool is considered inactive if it is banned for some reason, if its address
    /// has zero stake, or if its entire stake is ordered to be withdrawn.
    function getPoolsInactive() external view returns (address[] memory) {
        return _poolsInactive.values();
    }

    /// @dev Returns the array of stake amounts for each corresponding
    /// address in the `poolsToBeElected` array (see the `getPoolsToBeElected` getter) and a sum of these amounts.
    /// Used by the `ValidatorSetHbbft.newValidatorSet` function when randomly selecting new validators at the last
    /// block of a staking epoch. An array value is updated every time any staked amount is changed in this pool
    /// (see the `_setLikelihood` internal function).
    /// @return likelihoods `uint256[] likelihoods` - The array of the coefficients. The array length is always equal
    /// to the length of the `poolsToBeElected` array.
    /// `uint256 sum` - The total sum of the amounts.
    function getPoolsLikelihood() external view returns (uint256[] memory likelihoods, uint256 sum) {
        return (_poolsLikelihood, _poolsLikelihoodSum);
    }

    /// @dev Returns the list of pools (their staking addresses) which will participate in a new validator set
    /// selection process in the `ValidatorSetHbbft.newValidatorSet` function. This is an array of pools
    /// which will be considered as candidates when forming a new validator set (at the last block of a staking epoch).
    /// This array is kept updated by the `_addPoolToBeElected` and `_deletePoolToBeElected` internal functions.
    function getPoolsToBeElected() external view returns (address[] memory) {
        return _poolsToBeElected;
    }

    /// @dev Returns the list of pools (their staking addresses) which will be removed by the
    /// `ValidatorSetHbbft.newValidatorSet` function from the active `pools` array (at the last block
    /// of a staking epoch). This array is kept updated by the `_addPoolToBeRemoved`
    /// and `_deletePoolToBeRemoved` internal functions. A pool is added to this array when the pool's
    /// address withdraws (or orders) all of its own staking coins from the pool, inactivating the pool.
    function getPoolsToBeRemoved() external view returns (address[] memory) {
        return _poolsToBeRemoved.values();
    }

    function getPoolValidatorStakeAmount(uint256 _epoch, address _stakingPool) external view returns (uint256) {
        return snapshotPoolValidatorStakeAmount[_epoch][_stakingPool];
    }

    /// @dev Determines whether staking/withdrawal operations are allowed at the moment.
    /// Used by all staking/withdrawal functions.
    function areStakeAndWithdrawAllowed() public pure returns (bool) {
        //experimental change to always allow to stake withdraw.
        //see https://github.com/DMDcoin/hbbft-posdao-contracts/issues/14 for discussion.
        return true;

        // used for testing
        // if (stakingFixedEpochDuration == 0){
        //     return true;
        // }
        // uint256 currentTimestamp = block.timestamp;
        // uint256 allowedDuration = stakingFixedEpochDuration - stakingWithdrawDisallowPeriod;
        // return currentTimestamp - stakingEpochStartTime > allowedDuration; //TODO: should be < not <=?
    }

    /// @dev Returns a flag indicating whether a specified address is in the `pools` array.
    /// See the `getPools` getter.
    /// @param _stakingAddress The staking address of the pool.
    function isPoolActive(address _stakingAddress) public view returns (bool) {
        return _pools.contains(_stakingAddress);
    }

    /// @dev Returns the maximum amount which can be withdrawn from the specified pool by the specified staker
    /// at the moment. Used by the `withdraw` and `moveStake` functions.
    /// @param _poolStakingAddress The pool staking address from which the withdrawal will be made.
    /// @param _staker The staker address that is going to withdraw.
    function maxWithdrawAllowed(address _poolStakingAddress, address _staker) public view returns (uint256) {
        address miningAddress = validatorSetContract.miningByStakingAddress(_poolStakingAddress);

        if (
            !_isWithdrawAllowed(miningAddress, _poolStakingAddress != _staker) ||
            abandonedAndRemoved[_poolStakingAddress]
        ) {
            return 0;
        }

        uint256 canWithdraw = stakeAmount[_poolStakingAddress][_staker];

        if (!validatorSetContract.isValidatorOrPending(miningAddress)) {
            // The pool is not a validator and is not going to become one,
            // so the staker can only withdraw staked amount minus already
            // ordered amount
            return canWithdraw;
        }

        // The pool is a validator (active or pending), so the staker can only
        // withdraw staked amount minus already ordered amount but
        // no more than the amount staked during the current staking epoch
        uint256 stakedDuringEpoch = stakeAmountByCurrentEpoch(_poolStakingAddress, _staker);

        if (canWithdraw > stakedDuringEpoch) {
            canWithdraw = stakedDuringEpoch;
        }

        return canWithdraw;
    }

    /// @dev Returns the maximum amount which can be ordered to be withdrawn from the specified pool by the
    /// specified staker at the moment. Used by the `orderWithdraw` function.
    /// @param _poolStakingAddress The pool staking address from which the withdrawal will be ordered.
    /// @param _staker The staker address that is going to order the withdrawal.
    function maxWithdrawOrderAllowed(address _poolStakingAddress, address _staker) public view returns (uint256) {
        address miningAddress = validatorSetContract.miningByStakingAddress(_poolStakingAddress);

        if (!_isWithdrawAllowed(miningAddress, _poolStakingAddress != _staker)) {
            return 0;
        }

        if (!validatorSetContract.isValidatorOrPending(miningAddress)) {
            // If the pool is a candidate (not an active validator and not pending one),
            // no one can order withdrawal from the `_poolStakingAddress`, but
            // anyone can withdraw immediately (see the `maxWithdrawAllowed` getter)
            return 0;
        }

        // If the pool is an active or pending validator, the staker can order withdrawal
        // up to their total staking amount minus an already ordered amount
        // minus an amount staked during the current staking epoch
        return stakeAmount[_poolStakingAddress][_staker] - stakeAmountByCurrentEpoch(_poolStakingAddress, _staker);
    }

    /// @dev Returns an array of the current active delegators of the specified pool.
    /// A delegator is considered active if they have staked into the specified
    /// pool and their stake is not ordered to be withdrawn.
    /// @param _poolStakingAddress The pool staking address.
    function poolDelegators(address _poolStakingAddress) public view returns (address[] memory) {
        return _poolDelegators[_poolStakingAddress].values();
    }

    /// @dev Returns an array of the current inactive delegators of the specified pool.
    /// A delegator is considered inactive if their entire stake is ordered to be withdrawn
    /// but not yet claimed.
    /// @param _poolStakingAddress The pool staking address.
    function poolDelegatorsInactive(address _poolStakingAddress) external view returns (address[] memory) {
        return _poolDelegatorsInactive[_poolStakingAddress].values();
    }

    /// @dev Returns the amount of staking coins staked into the specified pool by the specified staker
    /// during the current staking epoch (see the `stakingEpoch` getter).
    /// Used by the `stake`, `withdraw`, and `orderWithdraw` functions.
    /// @param _poolStakingAddress The pool staking address.
    /// @param _staker The staker's address.
    function stakeAmountByCurrentEpoch(address _poolStakingAddress, address _staker) public view returns (uint256) {
        return _stakeAmountByEpoch[_poolStakingAddress][_staker][stakingEpoch];
    }

    /// @dev indicates the time when the new validatorset for the next epoch gets chosen.
    /// this is the start of a timeframe before the end of the epoch,
    /// that is long enough for the validators
    /// to create a new shared key.
    function startTimeOfNextPhaseTransition() public view returns (uint256) {
        return stakingEpochStartTime + stakingFixedEpochDuration - stakingTransitionTimeframeLength;
    }

    /// @dev Returns an indicative time of the last block of the current staking epoch before key generation starts.
    function stakingFixedEpochEndTime() public view returns (uint256) {
        uint256 startTime = stakingEpochStartTime;
        return
            startTime +
            stakingFixedEpochDuration +
            currentKeyGenExtraTimeWindow -
            (stakingFixedEpochDuration == 0 ? 0 : 1);
    }

    // ============================================== Internal ========================================================
    /// @dev Initializes the network parameters. Used by the `initialize` function.
    /// @param _validatorSetContract The address of the `ValidatorSetHbbft` contract.
    /// @param _initialStakingAddresses The array of initial validators' staking addresses.
    /// @param _delegatorMinStake The minimum allowed amount of delegator stake in Wei.
    /// @param _candidateMinStake The minimum allowed amount of candidate/validator stake in Wei.
    function _initialize(
        address _validatorSetContract,
        address[] memory _initialStakingAddresses,
        uint256 _delegatorMinStake,
        uint256 _candidateMinStake,
        uint256 _maxStake,
        bytes32[] memory _publicKeys,
        bytes16[] memory _internetAddresses
    ) internal {
        require(_validatorSetContract != address(0), "ValidatorSet can't be 0");
        require(_initialStakingAddresses.length > 0, "Must provide initial mining addresses");
        require(_initialStakingAddresses.length * 2 == _publicKeys.length, "Must provide correct number of publicKeys");
        require(
            _initialStakingAddresses.length == _internetAddresses.length,
            "Must provide correct number of IP adresses"
        );
        require(_delegatorMinStake != 0, "DelegatorMinStake is 0");
        require(_candidateMinStake != 0, "CandidateMinStake is 0");
        require(_maxStake > _candidateMinStake, "maximum stake must be greater then minimum stake.");

        validatorSetContract = IValidatorSetHbbft(_validatorSetContract);

        for (uint256 i = 0; i < _initialStakingAddresses.length; i++) {
            require(_initialStakingAddresses[i] != address(0), "InitialStakingAddresses can't be 0");
            _addPoolActive(_initialStakingAddresses[i], false);
            _addPoolToBeRemoved(_initialStakingAddresses[i]);
            poolInfo[_initialStakingAddresses[i]].publicKey = abi.encodePacked(
                _publicKeys[i * 2],
                _publicKeys[i * 2 + 1]
            );
            poolInfo[_initialStakingAddresses[i]].internetAddress = _internetAddresses[i];
        }

        delegatorMinStake = _delegatorMinStake;
        candidateMinStake = _candidateMinStake;

        maxStakeAmount = _maxStake;
    }

    /// @dev Adds the specified staking address to the array of active pools returned by
    /// the `getPools` getter. Used by the `stake`, `addPool`, and `orderWithdraw` functions.
    /// @param _stakingAddress The pool added to the array of active pools.
    /// @param _toBeElected The boolean flag which defines whether the specified address should be
    /// added simultaneously to the `poolsToBeElected` array. See the `getPoolsToBeElected` getter.
    function _addPoolActive(address _stakingAddress, bool _toBeElected) internal {
        if (!isPoolActive(_stakingAddress)) {
            _pools.add(_stakingAddress);
            require(_pools.length() <= _getMaxCandidates(), "MAX_CANDIDATES pools exceeded");
        }

        _poolsInactive.remove(_stakingAddress);

        if (_toBeElected) {
            _addPoolToBeElected(_stakingAddress);
        }
    }

    /// @dev Adds the specified staking address to the array of inactive pools returned by
    /// the `getPoolsInactive` getter. Used by the `_removePool` internal function.
    /// @param _stakingAddress The pool added to the array of inactive pools.
    function _addPoolInactive(address _stakingAddress) internal {
        // This function performs internal checks if value already exists
        _poolsInactive.add(_stakingAddress);
    }

    /// @dev Adds the specified staking address to the array of pools returned by the `getPoolsToBeElected`
    /// getter. Used by the `_addPoolActive` internal function. See the `getPoolsToBeElected` getter.
    /// @param _stakingAddress The pool added to the `poolsToBeElected` array.
    function _addPoolToBeElected(address _stakingAddress) private {
        uint256 index = poolToBeElectedIndex[_stakingAddress];
        uint256 length = _poolsToBeElected.length;
        if (index >= length || _poolsToBeElected[index] != _stakingAddress) {
            poolToBeElectedIndex[_stakingAddress] = length;
            _poolsToBeElected.push(_stakingAddress);
            _poolsLikelihood.push(0); // assumes the likelihood is set with `_setLikelihood` function hereinafter
        }
        _deletePoolToBeRemoved(_stakingAddress);
    }

    /// @dev Adds the specified staking address to the array of pools returned by the `getPoolsToBeRemoved`
    /// getter. Used by withdrawal functions. See the `getPoolsToBeRemoved` getter.
    /// @param _stakingAddress The pool added to the `poolsToBeRemoved` array.
    function _addPoolToBeRemoved(address _stakingAddress) private {
        _poolsToBeRemoved.add(_stakingAddress);

        _deletePoolToBeElected(_stakingAddress);
    }

    /// @dev Deletes the specified staking address from the array of pools returned by the
    /// `getPoolsToBeElected` getter. Used by the `_addPoolToBeRemoved` and `_removePool` internal functions.
    /// See the `getPoolsToBeElected` getter.
    /// @param _stakingAddress The pool deleted from the `poolsToBeElected` array.
    function _deletePoolToBeElected(address _stakingAddress) private {
        if (_poolsToBeElected.length != _poolsLikelihood.length) return;

        uint256 indexToDelete = poolToBeElectedIndex[_stakingAddress];
        if (_poolsToBeElected.length > indexToDelete && _poolsToBeElected[indexToDelete] == _stakingAddress) {
            if (_poolsLikelihoodSum >= _poolsLikelihood[indexToDelete]) {
                _poolsLikelihoodSum -= _poolsLikelihood[indexToDelete];
            } else {
                _poolsLikelihoodSum = 0;
            }

            uint256 lastPoolIndex = _poolsToBeElected.length - 1;
            address lastPool = _poolsToBeElected[lastPoolIndex];

            _poolsToBeElected[indexToDelete] = lastPool;
            _poolsLikelihood[indexToDelete] = _poolsLikelihood[lastPoolIndex];

            poolToBeElectedIndex[lastPool] = indexToDelete;
            poolToBeElectedIndex[_stakingAddress] = 0;

            _poolsToBeElected.pop();
            _poolsLikelihood.pop();
        }
    }

    /// @dev Deletes the specified staking address from the array of pools returned by the
    /// `getPoolsToBeRemoved` getter. Used by the `_addPoolToBeElected` and `_removePool` internal functions.
    /// See the `getPoolsToBeRemoved` getter.
    /// @param _stakingAddress The pool deleted from the `poolsToBeRemoved` array.
    function _deletePoolToBeRemoved(address _stakingAddress) private {
        _poolsToBeRemoved.remove(_stakingAddress);
    }

    /// @dev Removes the specified staking address from the array of active pools returned by
    /// the `getPools` getter. Used by the `removePool`, `removeMyPool`, and withdrawal functions.
    /// @param _stakingAddress The pool removed from the array of active pools.
    function _removePool(address _stakingAddress) private {
        // This function performs existence check internally
        _pools.remove(_stakingAddress);

        if (_isPoolEmpty(_stakingAddress)) {
            _poolsInactive.remove(_stakingAddress);
        } else {
            _addPoolInactive(_stakingAddress);
        }

        _deletePoolToBeElected(_stakingAddress);
        _deletePoolToBeRemoved(_stakingAddress);
    }

    /// @dev Returns the max number of candidates (including validators). See the MAX_CANDIDATES constant.
    /// Needed mostly for unit tests.
    function _getMaxCandidates() internal pure virtual returns (uint256) {
        return MAX_CANDIDATES;
    }

    /// @dev Adds the specified address to the array of the current active delegators of the specified pool.
    /// Used by the `stake` and `orderWithdraw` functions. See the `poolDelegators` getter.
    /// @param _poolStakingAddress The pool staking address.
    /// @param _delegator The delegator's address.
    function _addPoolDelegator(address _poolStakingAddress, address _delegator) private {
        _poolDelegators[_poolStakingAddress].add(_delegator);

        _removePoolDelegatorInactive(_poolStakingAddress, _delegator);
    }

    /// @dev Adds the specified address to the array of the current inactive delegators of the specified pool.
    /// Used by the `_removePoolDelegator` internal function.
    /// @param _poolStakingAddress The pool staking address.
    /// @param _delegator The delegator's address.
    function _addPoolDelegatorInactive(address _poolStakingAddress, address _delegator) private {
        _poolDelegatorsInactive[_poolStakingAddress].add(_delegator);
    }

    /// @dev Removes the specified address from the array of the current active delegators of the specified pool.
    /// Used by the withdrawal functions. See the `poolDelegators` getter.
    /// @param _poolStakingAddress The pool staking address.
    /// @param _delegator The delegator's address.
    function _removePoolDelegator(address _poolStakingAddress, address _delegator) private {
        _poolDelegators[_poolStakingAddress].remove(_delegator);

        if (orderedWithdrawAmount[_poolStakingAddress][_delegator] != 0) {
            _addPoolDelegatorInactive(_poolStakingAddress, _delegator);
        } else {
            _removePoolDelegatorInactive(_poolStakingAddress, _delegator);
        }
    }

    /// @dev Removes the specified address from the array of the inactive delegators of the specified pool.
    /// Used by the `_addPoolDelegator` and `_removePoolDelegator` internal functions.
    /// @param _poolStakingAddress The pool staking address.
    /// @param _delegator The delegator's address.
    function _removePoolDelegatorInactive(address _poolStakingAddress, address _delegator) private {
        _poolDelegatorsInactive[_poolStakingAddress].remove(_delegator);
    }

    /// @dev Calculates (updates) the probability of being selected as a validator for the specified pool
    /// and updates the total sum of probability coefficients. Actually, the probability is equal to the
    /// amount totally staked into the pool. See the `getPoolsLikelihood` getter.
    /// Used by the staking and withdrawal functions.
    /// @param _poolStakingAddress The address of the pool for which the probability coefficient must be updated.
    function _setLikelihood(address _poolStakingAddress) private {
        (bool isToBeElected, uint256 index) = _isPoolToBeElected(_poolStakingAddress);

        if (!isToBeElected) return;

        uint256 oldValue = _poolsLikelihood[index];
        uint256 newValue = stakeAmountTotal[_poolStakingAddress];

        _poolsLikelihood[index] = newValue;

        if (newValue >= oldValue) {
            _poolsLikelihoodSum = _poolsLikelihoodSum + (newValue - oldValue);
        } else {
            _poolsLikelihoodSum = _poolsLikelihoodSum - (oldValue - newValue);
        }
    }

    /// @dev The internal function used by the `_stake` and `moveStake` functions.
    /// See the `stake` public function for more details.
    /// @param _poolStakingAddress The staking address of the pool where the coins should be staked.
    /// @param _staker The staker's address.
    /// @param _amount The amount of coins to be staked.
    function _stake(address _poolStakingAddress, address _staker, uint256 _amount) private {
        require(_poolStakingAddress != address(0), "Stake: stakingAddress is 0");

        address poolMiningAddress = validatorSetContract.miningByStakingAddress(_poolStakingAddress);
        require(poolMiningAddress != address(0), "Pool does not exist. miningAddress for that staking address is 0");
        require(_amount != 0, "Stake: stakingAmount is 0");
        require(!validatorSetContract.isValidatorBanned(poolMiningAddress), "Stake: Mining address is banned");

        require(!abandonedAndRemoved[_poolStakingAddress], "Stake: pool abandoned");
        //require(areStakeAndWithdrawAllowed(), "Stake: disallowed period");

        bool selfStake = _staker == _poolStakingAddress;
        uint256 newStakeAmount = stakeAmount[_poolStakingAddress][_staker] + _amount;

        if (selfStake) {
            // The staked amount must be at least CANDIDATE_MIN_STAKE
            require(newStakeAmount >= candidateMinStake, "Stake: candidateStake less than candidateMinStake");
        } else {
            // The staked amount must be at least DELEGATOR_MIN_STAKE
            require(newStakeAmount >= delegatorMinStake, "Stake: delegatorStake is less than delegatorMinStake");

            // The delegator cannot stake into the pool of the candidate which hasn't self-staked.
            // Also, that candidate shouldn't want to withdraw all their funds.
            require(stakeAmount[_poolStakingAddress][_poolStakingAddress] != 0, "Stake: can't delegate in empty pool");
        }

        require(stakeAmountTotal[_poolStakingAddress] + _amount <= maxStakeAmount, "stake limit has been exceeded");

        _stakeAmountByEpoch[_poolStakingAddress][_staker][stakingEpoch] += _amount;
        stakeAmountTotal[_poolStakingAddress] += _amount;

        if (selfStake) {
            // `staker` places a stake for himself and becomes a candidate
            // Add `_poolStakingAddress` to the array of pools
            _addPoolActive(_poolStakingAddress, true);

        } else {
            // Add `_staker` to the array of pool's delegators
            _addPoolDelegator(_poolStakingAddress, _staker);

            // Save amount value staked by the delegator
            _snapshotDelegatorStake(_poolStakingAddress, poolMiningAddress, _staker);
        }

        stakeAmount[_poolStakingAddress][_staker] = newStakeAmount;

        _setLikelihood(_poolStakingAddress);
    }

    /// @dev The internal function used by the `withdraw` and `moveStake` functions.
    /// See the `withdraw` public function for more details.
    /// @param _poolStakingAddress The staking address of the pool from which the coins should be withdrawn.
    /// @param _staker The staker's address.
    /// @param _amount The amount of coins to be withdrawn.
    function _withdraw(address _poolStakingAddress, address _staker, uint256 _amount) private {
        require(_poolStakingAddress != address(0), "Withdraw pool staking address must not be null");
        require(_amount != 0, "amount to withdraw must not be 0");

        // How much can `staker` withdraw from `_poolStakingAddress` at the moment?
        require(_amount <= maxWithdrawAllowed(_poolStakingAddress, _staker), "Withdraw: maxWithdrawAllowed exceeded");

        uint256 newStakeAmount = stakeAmount[_poolStakingAddress][_staker] - _amount;

        // The amount to be withdrawn must be the whole staked amount or
        // must not exceed the diff between the entire amount and MIN_STAKE
        uint256 minAllowedStake = (_poolStakingAddress == _staker) ? candidateMinStake : delegatorMinStake;
        require(
            newStakeAmount == 0 || newStakeAmount >= minAllowedStake,
            "newStake amount must be greater equal than the min stake."
        );

        if (_staker != _poolStakingAddress) {
            address miningAddress = validatorSetContract.miningByStakingAddress(_poolStakingAddress);
            _snapshotDelegatorStake(_poolStakingAddress, miningAddress, _staker);
        }

        stakeAmount[_poolStakingAddress][_staker] = newStakeAmount;
        uint256 amountByEpoch = stakeAmountByCurrentEpoch(_poolStakingAddress, _staker);
        _stakeAmountByEpoch[_poolStakingAddress][_staker][stakingEpoch] = amountByEpoch >= _amount
            ? amountByEpoch - _amount
            : 0;
        stakeAmountTotal[_poolStakingAddress] -= _amount;

        if (newStakeAmount == 0) {
            _withdrawCheckPool(_poolStakingAddress, _staker);
        }

        _setLikelihood(_poolStakingAddress);
    }

    /// @dev The internal function used by the `_withdraw` and `claimOrderedWithdraw` functions.
    /// Contains a common logic for these functions.
    /// @param _poolStakingAddress The staking address of the pool from which the coins are withdrawn.
    /// @param _staker The staker's address.
    function _withdrawCheckPool(address _poolStakingAddress, address _staker) private {
        if (_staker == _poolStakingAddress) {
            address miningAddress = validatorSetContract.miningByStakingAddress(_poolStakingAddress);
            if (validatorSetContract.isValidator(miningAddress)) {
                _addPoolToBeRemoved(_poolStakingAddress);
            } else {
                _removePool(_poolStakingAddress);
            }
        } else {
            _removePoolDelegator(_poolStakingAddress, _staker);

            if (_isPoolEmpty(_poolStakingAddress)) {
                _poolsInactive.remove(_poolStakingAddress);
            }
        }
    }

    function _snapshotDelegatorStake(
        address _stakingAddress,
        address _miningAddress,
        address _delegator
    ) private {
        if (!validatorSetContract.isValidatorOrPending(_miningAddress) || stakingEpoch == 0) {
            return;
        }

        uint256 lastSnapshotEpochNumber = _stakeSnapshotLastEpoch[_stakingAddress][_delegator];

        if (lastSnapshotEpochNumber < stakingEpoch) {
            _delegatorStakeSnapshot[_stakingAddress][_delegator][stakingEpoch] =
                stakeAmount[_stakingAddress][_delegator];
            _stakeSnapshotLastEpoch[_stakingAddress][_delegator] = stakingEpoch;
        }
    }

    function _getDelegatorStake(
        uint256 _stakingEpoch,
        address _stakingAddress,
        address _delegator
    ) private view returns (uint256) {
        if (_stakingEpoch == 0) {
            return 0;
        }

        if (_stakeSnapshotLastEpoch[_stakingAddress][_delegator] == _stakingEpoch) {
            return _delegatorStakeSnapshot[_stakingAddress][_delegator][_stakingEpoch];
        } else {
            return stakeAmount[_stakingAddress][_delegator];
        }
    }

    /// @dev Returns a boolean flag indicating whether the specified pool is fully empty
    /// (all stakes are withdrawn including ordered withdrawals).
    /// @param _poolStakingAddress The staking address of the pool
    function _isPoolEmpty(address _poolStakingAddress) private view returns (bool) {
        return stakeAmountTotal[_poolStakingAddress] == 0 && orderedWithdrawAmountTotal[_poolStakingAddress] == 0;
    }

    /// @dev Determines if the specified pool is in the `poolsToBeElected` array. See the `getPoolsToBeElected` getter.
    /// Used by the `_setLikelihood` internal function.
    /// @param _stakingAddress The staking address of the pool.
    /// @return toBeElected `bool toBeElected` - The boolean flag indicating whether the `_stakingAddress` is in the
    /// `poolsToBeElected` array.
    /// `uint256 index` - The position of the item in the `poolsToBeElected` array if `toBeElected` is `true`.
    function _isPoolToBeElected(address _stakingAddress) private view returns (bool toBeElected, uint256 index) {
        index = poolToBeElectedIndex[_stakingAddress];
        if (_poolsToBeElected.length > index && _poolsToBeElected[index] == _stakingAddress) {
            return (true, index);
        }
        return (false, 0);
    }

    /// @dev Returns `true` if withdrawal from the pool of the specified candidate/validator is allowed at the moment.
    /// Used by all withdrawal functions.
    /// @param _miningAddress The mining address of the validator's pool.
    /// @param _isDelegator Whether the withdrawal is requested by a delegator, not by a candidate/validator.
    function _isWithdrawAllowed(address _miningAddress, bool _isDelegator) private view returns (bool) {
        if (_isDelegator) {
            if (validatorSetContract.areDelegatorsBanned(_miningAddress)) {
                // The delegator cannot withdraw from the banned validator pool until the ban is expired
                return false;
            }
        } else {
            if (validatorSetContract.isValidatorBanned(_miningAddress)) {
                // The banned validator cannot withdraw from their pool until the ban is expired
                return false;
            }
        }

        return areStakeAndWithdrawAllowed();
    }

    function _delegatorRewardShare(
        bool _minRewardPercentExceeded,
        uint256 _totalStake,
        uint256 _delegatorStake,
        uint256 _allDelegatorsStaked,
        uint256 _poolReward,
        uint256 _validatorMinRewardPercent
    ) private pure returns (uint256) {
        if (_delegatorStake == 0 || _allDelegatorsStaked == 0 || _totalStake == 0) {
            return 0;
        }

        unchecked {
            uint256 share = 0;

            if (_minRewardPercentExceeded) {
                // Validator has more than validatorMinPercent %
                share = (_poolReward * _delegatorStake) / _totalStake;
            } else {
                // Validator has validatorMinPercent %
                share =
                    (_poolReward * _delegatorStake * (100 - _validatorMinRewardPercent)) /
                    (_allDelegatorsStaked * 100);
            }

            return share;
        }
    }

    function _validatorRewardShare(
        bool _minRewardPercentExceeded,
        uint256 _validatorStaked,
        uint256 _totalStaked,
        uint256 _poolReward,
        uint256 _validatorMinRewardPercent
    ) private pure returns (uint256) {
        if (_validatorStaked == 0 || _totalStaked == 0) {
            return 0;
        }

        unchecked {
            uint256 share = 0;

            if (_minRewardPercentExceeded) {
                // Validator has more than validatorMinPercent %
                share = (_poolReward * _validatorStaked) / _totalStaked;
            } else {
                // Validator has validatorMinPercent %
                share = (_poolReward * _validatorMinRewardPercent) / 100;
            }

            return share;
        }
    }
}<|MERGE_RESOLUTION|>--- conflicted
+++ resolved
@@ -1,154 +1,10 @@
 // SPDX-License-Identifier: MIT
 pragma solidity =0.8.17;
 
-<<<<<<< HEAD
-import "./base/StakingHbbftBase.sol";
-=======
-import { Initializable } from "@openzeppelin/contracts-upgradeable/proxy/utils/Initializable.sol";
-import { OwnableUpgradeable } from "@openzeppelin/contracts-upgradeable/access/OwnableUpgradeable.sol";
-import { ValueGuards } from "./ValueGuards.sol";
-import "./interfaces/IBlockRewardHbbft.sol";
-
-import {
-    EnumerableSetUpgradeable
-} from "@openzeppelin/contracts-upgradeable/utils/structs/EnumerableSetUpgradeable.sol";
-
-import { IBlockRewardHbbft } from "./interfaces/IBlockRewardHbbft.sol";
-import { IStakingHbbft } from "./interfaces/IStakingHbbft.sol";
-import { IValidatorSetHbbft } from "./interfaces/IValidatorSetHbbft.sol";
-import { TransferUtils } from "./utils/TransferUtils.sol";
->>>>>>> 5081d63f
 
 
 /// @dev Implements staking and withdrawal logic.
-<<<<<<< HEAD
 contract StakingHbbft is StakingHbbftBase {
-=======
-contract StakingHbbft is Initializable, OwnableUpgradeable, ValueGuards, IStakingHbbft {
-    using EnumerableSetUpgradeable for EnumerableSetUpgradeable.AddressSet;
-
-// =============================================== Storage ========================================================
-
-    EnumerableSetUpgradeable.AddressSet private _pools;
-    EnumerableSetUpgradeable.AddressSet private _poolsInactive;
-    EnumerableSetUpgradeable.AddressSet private _poolsToBeRemoved;
-
-    address[] private _poolsToBeElected;
-    uint256[] private _poolsLikelihood;
-    uint256 private _poolsLikelihoodSum;
-
-    mapping(address => EnumerableSetUpgradeable.AddressSet) private _poolDelegators;
-    mapping(address => EnumerableSetUpgradeable.AddressSet) private _poolDelegatorsInactive;
-
-    mapping(address => mapping(address => mapping(uint256 => uint256))) private _stakeAmountByEpoch;
-
-    /// @dev The limit of the minimum candidate stake (CANDIDATE_MIN_STAKE).
-    uint256 public candidateMinStake;
-
-    /// @dev The limit of the minimum delegator stake (DELEGATOR_MIN_STAKE).
-    uint256 public delegatorMinStake;
-
-    /// @dev The current amount of staking coins ordered for withdrawal from the specified
-    /// pool by the specified staker. Used by the `orderWithdraw`, `claimOrderedWithdraw` and other functions.
-    /// The first parameter is the pool staking address, the second one is the staker address.
-    mapping(address => mapping(address => uint256)) public orderedWithdrawAmount;
-
-    /// @dev The current total amount of staking coins ordered for withdrawal from
-    /// the specified pool by all of its stakers. Pool staking address is accepted as a parameter.
-    mapping(address => uint256) public orderedWithdrawAmountTotal;
-
-    /// @dev The number of the staking epoch during which the specified staker ordered
-    /// the latest withdraw from the specified pool. Used by the `claimOrderedWithdraw` function
-    /// to allow the ordered amount to be claimed only in future staking epochs. The first parameter
-    /// is the pool staking address, the second one is the staker address.
-    mapping(address => mapping(address => uint256)) public orderWithdrawEpoch;
-
-    /// @dev The pool's index in the array returned by the `getPoolsToBeElected` getter.
-    /// Used by the `_deletePoolToBeElected` and `_isPoolToBeElected` internal functions.
-    /// The pool staking address is accepted as a parameter.
-    /// If the value is zero, it may mean the array doesn't contain the address.
-    /// Check the address is in the array using the `getPoolsToBeElected` getter.
-    mapping(address => uint256) public poolToBeElectedIndex;
-
-    /// @dev The amount of coins currently staked into the specified pool by the specified
-    /// staker. Doesn't include the amount ordered for withdrawal.
-    /// The first parameter is the pool staking address, the second one is the staker address.
-    mapping(address => mapping(address => uint256)) public stakeAmount;
-
-    /// @dev The duration period (in blocks) at the end of staking epoch during which
-    /// participants are not allowed to stake/withdraw/order/claim their staking coins.
-    uint256 public stakingWithdrawDisallowPeriod;
-
-    /// @dev The serial number of the current staking epoch.
-    uint256 public stakingEpoch;
-
-    /// @dev The fixed duration of each staking epoch before KeyGen starts i.e.
-    /// before the upcoming ("pending") validators are selected.
-    uint256 public stakingFixedEpochDuration;
-
-    /// @dev Length of the timeframe in seconds for the transition to the new validator set.
-    uint256 public stakingTransitionTimeframeLength;
-
-    /// @dev The timestamp of the last block of the the previous epoch.
-    /// The timestamp of the current epoch must be '>=' than this.
-    uint256 public stakingEpochStartTime;
-
-    /// @dev the blocknumber of the first block in this epoch.
-    /// this is mainly used for a historic lookup in the key gen history to read out the
-    /// ACKS and PARTS so a client is able to verify an epoch, even in the case that
-    /// the transition to the next epoch has already started,
-    /// and the information of the old keys is not available anymore.
-    uint256 public stakingEpochStartBlock;
-
-    /// @dev the extra time window pending validators have to write
-    /// to write their honey badger key shares.
-    /// this value is increased in response to a failed key generation event,
-    /// if one or more validators miss out writing their key shares.
-    uint256 public currentKeyGenExtraTimeWindow;
-
-    /// @dev Returns the total amount of staking coins currently staked into the specified pool.
-    /// Doesn't include the amount ordered for withdrawal.
-    /// The pool staking address is accepted as a parameter.
-    mapping(address => uint256) public stakeAmountTotal;
-
-    /// @dev The address of the `ValidatorSetHbbft` contract.
-    IValidatorSetHbbft public validatorSetContract;
-
-    struct PoolInfo {
-        bytes publicKey;
-        bytes16 internetAddress;
-        bytes2 port;
-    }
-
-    mapping(address => PoolInfo) public poolInfo;
-
-    /// @dev current limit of how many funds can
-    /// be staked on a single validator.
-    uint256 public maxStakeAmount;
-
-    mapping(address => bool) public abandonedAndRemoved;
-
-    /// @dev The total amount staked into the specified pool (staking address)
-    /// before the specified staking epoch. Filled by the `_snapshotPoolStakeAmounts` function.
-    mapping(uint256 => mapping(address => uint256)) public snapshotPoolTotalStakeAmount;
-
-    /// @dev The validator's amount staked into the specified pool (staking address)
-    /// before the specified staking epoch. Filled by the `_snapshotPoolStakeAmounts` function.
-    mapping(uint256 => mapping(address => uint256)) public snapshotPoolValidatorStakeAmount;
-
-    /// @dev The delegator's staked amount snapshot for specified epoch
-    /// pool => delegator => epoch => stake amount
-    mapping(address => mapping(address => mapping(uint256 => uint256))) internal _delegatorStakeSnapshot;
-
-    /// @dev Number of last epoch when stake snapshot was taken. pool => delegator => epoch
-    mapping(address => mapping(address => uint256)) internal _stakeSnapshotLastEpoch;
-
-    // ============================================== Constants =======================================================
-
-    /// @dev The max number of candidates (including validators). This limit was determined through stress testing.
-    uint256 public constant MAX_CANDIDATES = 3000;
-
->>>>>>> 5081d63f
     // ================================================ Events ========================================================
 
     /// @dev Emitted by the `claimOrderedWithdraw` function to signal the staker withdrew the specified
@@ -156,11 +12,7 @@
     /// @param fromPoolStakingAddress The pool from which the `staker` withdrew the `amount`.
     /// @param staker The address of the staker that withdrew the `amount`.
     /// @param stakingEpoch The serial number of the staking epoch during which the claim was made.
-<<<<<<< HEAD
     /// @param nativeCoinsAmount The withdrawal amount.
-=======
-    /// @param amount The withdrawal amount.
->>>>>>> 5081d63f
     event ClaimedOrderedWithdrawal(
         address indexed fromPoolStakingAddress,
         address indexed staker,
@@ -168,99 +20,6 @@
         uint256 amount
     );
 
-<<<<<<< HEAD
-=======
-    /// @dev Emitted by the `moveStake` function to signal the staker moved the specified
-    /// amount of stake from one pool to another during the specified staking epoch.
-    /// @param fromPoolStakingAddress The pool from which the `staker` moved the stake.
-    /// @param toPoolStakingAddress The destination pool where the `staker` moved the stake.
-    /// @param staker The address of the staker who moved the `amount`.
-    /// @param stakingEpoch The serial number of the staking epoch during which the `amount` was moved.
-    /// @param amount The stake amount which was moved.
-    event MovedStake(
-        address fromPoolStakingAddress,
-        address indexed toPoolStakingAddress,
-        address indexed staker,
-        uint256 indexed stakingEpoch,
-        uint256 amount
-    );
-
-    /// @dev Emitted by the `orderWithdraw` function to signal the staker ordered the withdrawal of the
-    /// specified amount of their stake from the specified pool during the specified staking epoch.
-    /// @param fromPoolStakingAddress The pool from which the `staker` ordered a withdrawal of the `amount`.
-    /// @param staker The address of the staker that ordered the withdrawal of the `amount`.
-    /// @param stakingEpoch The serial number of the staking epoch during which the order was made.
-    /// @param amount The ordered withdrawal amount. Can be either positive or negative.
-    /// See the `orderWithdraw` function.
-    event OrderedWithdrawal(
-        address indexed fromPoolStakingAddress,
-        address indexed staker,
-        uint256 indexed stakingEpoch,
-        int256 amount
-    );
-
-    /// @dev Emitted by the `stake` function to signal the staker placed a stake of the specified
-    /// amount for the specified pool during the specified staking epoch.
-    /// @param toPoolStakingAddress The pool in which the `staker` placed the stake.
-    /// @param staker The address of the staker that placed the stake.
-    /// @param stakingEpoch The serial number of the staking epoch during which the stake was made.
-    /// @param amount The stake amount.
-    event PlacedStake(
-        address indexed toPoolStakingAddress,
-        address indexed staker,
-        uint256 indexed stakingEpoch,
-        uint256 amount
-    );
-
-    /// @dev Emitted by the `withdraw` function to signal the staker withdrew the specified
-    /// amount of a stake from the specified pool during the specified staking epoch.
-    /// @param fromPoolStakingAddress The pool from which the `staker` withdrew the `amount`.
-    /// @param staker The address of staker that withdrew the `amount`.
-    /// @param stakingEpoch The serial number of the staking epoch during which the withdrawal was made.
-    /// @param amount The withdrawal amount.
-    event WithdrewStake(
-        address indexed fromPoolStakingAddress,
-        address indexed staker,
-        uint256 indexed stakingEpoch,
-        uint256 amount
-    );
-
-    event GatherAbandonedStakes(address indexed caller, address indexed stakingAddress, uint256 gatheredFunds);
-
-    event RecoverAbandonedStakes(address indexed caller, uint256 reinsertShare, uint256 governanceShare);
-
-    /// @dev Emitted by the `restake` function to signal the epoch reward was restaked to the pool.
-    /// @param poolStakingAddress The pool for which the restake will be performed.
-    /// @param stakingEpoch The serial number of the staking epoch during which the restake was made.
-    /// @param validatorReward The amount of tokens restaked for the validator.
-    /// @param delegatorsReward The total amount of tokens restaked for the `poolStakingAddress` delegators.
-    event RestakeReward(
-        address indexed poolStakingAddress,
-        uint256 indexed stakingEpoch,
-        uint256 validatorReward,
-        uint256 delegatorsReward
-    );
-
-    // ============================================== Modifiers =======================================================
-
-    /// @dev Ensures the transaction gas price is not zero.
-    modifier gasPriceIsValid() {
-        require(tx.gasprice != 0, "GasPrice is 0");
-        _;
-    }
-
-    /// @dev Ensures the caller is the ValidatorSetHbbft contract address.
-    modifier onlyValidatorSetContract() virtual {
-        require(msg.sender == address(validatorSetContract), "Only ValidatorSet");
-        _;
-    }
-
-    modifier onlyBlockRewardContract() {
-        require(msg.sender == validatorSetContract.blockRewardContract(), "Only BlockReward");
-        _;
-    }
-
->>>>>>> 5081d63f
     // =============================================== Setters ========================================================
 
     /// @custom:oz-upgrades-unsafe-allow constructor
@@ -306,7 +65,6 @@
             stakingParams._stakingTransitionTimeframeLength < stakingParams._stakingFixedEpochDuration,
             "The transition timeframe must be shorter then the epoch duration"
         );
-<<<<<<< HEAD
 
         __Ownable_init();
         _transferOwnership(_contractOwner);
@@ -483,7 +241,110 @@
             _removePool(poolsToRemove[i]);
         }
 
-        blockRewardContract.transferReward(rewardSum, staker);
+        _setLikelihood(_poolStakingAddress);
+
+        emit OrderedWithdrawal(_poolStakingAddress, staker, stakingEpoch, _amount);
+    }
+
+    /// @dev Withdraws the staking coins from the specified pool ordered during the previous staking epochs with
+    /// the `orderWithdraw` function. The ordered amount can be retrieved by the `orderedWithdrawAmount` getter.
+    /// @param _poolStakingAddress The staking address of the pool from which the ordered coins are withdrawn.
+    function claimOrderedWithdraw(address _poolStakingAddress) external gasPriceIsValid {
+        address payable staker = payable(msg.sender);
+
+        require(
+            stakingEpoch > orderWithdrawEpoch[_poolStakingAddress][staker],
+            "cannot claim ordered withdraw in the same epoch it was ordered."
+        );
+        require(
+            _isWithdrawAllowed(
+                validatorSetContract.miningByStakingAddress(_poolStakingAddress),
+                staker != _poolStakingAddress
+            ),
+            "ClaimOrderedWithdraw: Withdraw not allowed"
+        );
+
+        uint256 claimAmount = orderedWithdrawAmount[_poolStakingAddress][staker];
+        require(claimAmount != 0, "claim amount must not be 0");
+
+        orderedWithdrawAmount[_poolStakingAddress][staker] = 0;
+        orderedWithdrawAmountTotal[_poolStakingAddress] = orderedWithdrawAmountTotal[_poolStakingAddress] - claimAmount;
+
+        if (stakeAmount[_poolStakingAddress][staker] == 0) {
+            _withdrawCheckPool(_poolStakingAddress, staker);
+        }
+
+        TransferUtils.transferNativeEnsure(staker, claimAmount);
+
+        emit ClaimedOrderedWithdrawal(_poolStakingAddress, staker, stakingEpoch, claimAmount);
+    }
+
+    /// @dev Distribute abandoned stakes among Reinsert and Governance pots.
+    /// 50% goes to reinsert and 50% to governance pot.
+    /// Coins are considered abandoned if they were staked on a validator inactive for 10 years.
+    function recoverAbandonedStakes() external gasPriceIsValid {
+        uint256 totalAbandonedAmount = 0;
+
+        address[] memory inactivePools = _poolsInactive.values();
+        require(inactivePools.length != 0, "nothing to recover");
+
+        for (uint256 i = 0; i < inactivePools.length; ++i) {
+            address stakingAddress = inactivePools[i];
+
+            if (_isPoolEmpty(stakingAddress) || !validatorSetContract.isValidatorAbandoned(stakingAddress)) {
+                continue;
+            }
+
+            _poolsInactive.remove(stakingAddress);
+            abandonedAndRemoved[stakingAddress] = true;
+
+            uint256 gatheredPerStakingAddress = stakeAmountTotal[stakingAddress];
+            stakeAmountTotal[stakingAddress] = 0;
+
+            address[] memory delegators = poolDelegators(stakingAddress);
+            for (uint256 j = 0; j < delegators.length; ++j) {
+                address delegator = delegators[j];
+
+                stakeAmount[stakingAddress][delegator] = 0;
+                _removePoolDelegator(stakingAddress, delegator);
+            }
+
+            totalAbandonedAmount += gatheredPerStakingAddress;
+
+            emit GatherAbandonedStakes(msg.sender, stakingAddress, gatheredPerStakingAddress);
+        }
+
+        require(totalAbandonedAmount != 0, "nothing to recover");
+
+        uint256 governanceShare = totalAbandonedAmount / 2;
+        uint256 reinsertShare = totalAbandonedAmount - governanceShare;
+
+        IBlockRewardHbbft blockRewardHbbft = IBlockRewardHbbft(validatorSetContract.blockRewardContract());
+        address governanceAddress = blockRewardHbbft.getGovernanceAddress();
+
+        // slither-disable-next-line arbitrary-send-eth
+        blockRewardHbbft.addToReinsertPot{ value: reinsertShare }();
+        TransferUtils.transferNative(governanceAddress, governanceShare);
+
+        emit RecoverAbandonedStakes(msg.sender, reinsertShare, governanceShare);
+    }
+
+    /// @dev Makes snapshots of total amount staked into the specified pool
+    /// before the specified staking epoch. Used by the `reward` function.
+    /// @param _epoch The number of upcoming staking epoch.
+    /// @param _stakingPool The staking address of the pool.
+    function snapshotPoolStakeAmounts(uint256 _epoch, address _stakingPool) external onlyBlockRewardContract {
+        if (snapshotPoolTotalStakeAmount[_epoch][_stakingPool] != 0) {
+            return;
+        }
+
+        uint256 totalAmount = stakeAmountTotal[_stakingPool];
+        if (totalAmount == 0) {
+            return;
+        }
+
+        snapshotPoolTotalStakeAmount[_epoch][_stakingPool] = totalAmount;
+        snapshotPoolValidatorStakeAmount[_epoch][_stakingPool] = stakeAmount[_stakingPool][_stakingPool];
     }
 
     // =============================================== Getters ========================================================
@@ -545,278 +406,6 @@
             validatorReward = poolReward;
         }
 
-=======
-
-        __Ownable_init();
-        _transferOwnership(_contractOwner);
-
-        _initialize(
-            stakingParams._validatorSetContract,
-            stakingParams._initialStakingAddresses,
-            stakingParams._delegatorMinStake,
-            stakingParams._candidateMinStake,
-            stakingParams._maxStake,
-            _publicKeys,
-            _internetAddresses
-        );
-
-        stakingFixedEpochDuration = stakingParams._stakingFixedEpochDuration;
-        stakingWithdrawDisallowPeriod = stakingParams._stakingWithdrawDisallowPeriod;
-        //note: this might be still 0 when created in the genesis block.
-        stakingEpochStartTime = block.timestamp;
-        stakingTransitionTimeframeLength = stakingParams._stakingTransitionTimeframeLength;
-    }
-
-    function setStakingTransitionTimeframeLength(uint256 _value) external onlyOwner {
-        require(_value > 10, "The transition timeframe must be longer than 10");
-        require(_value < stakingFixedEpochDuration, "The transition timeframe must be smaller than the epoch duration");
-
-        stakingTransitionTimeframeLength = _value;
-    }
-
-    function setStakingFixedEpochDuration(uint256 _value) external onlyOwner {
-        require(
-            _value > stakingTransitionTimeframeLength,
-            "The fixed epoch duration timeframe must be greater than the transition timeframe length"
-        );
-        stakingFixedEpochDuration = _value;
-    }
-
-    /// @dev Sets (updates) the limit of the minimum candidate stake (CANDIDATE_MIN_STAKE).
-    /// Can only be called by the `owner`.
-    /// @param _minStake The value of a new limit in Wei.
-    function setCandidateMinStake(uint256 _minStake) external onlyOwner {
-        candidateMinStake = _minStake;
-    }
-
-    /// @dev Sets (updates) the limit of the minimum delegator stake (DELEGATOR_MIN_STAKE).
-    /// Can only be called by the `owner`.
-    /// @param _minStake The value of a new limit in Wei.
-    function setDelegatorMinStake(uint256 _minStake) external onlyOwner {
-        delegatorMinStake = _minStake;
-    }
-
-    /// @dev Sets the timetamp of the current epoch's last block as the start time of the upcoming staking epoch.
-    /// Called by the `ValidatorSetHbbft.newValidatorSet` function at the last block of a staking epoch.
-    /// @param _timestamp The starting time of the very first block in the upcoming staking epoch.
-    function setStakingEpochStartTime(uint256 _timestamp) external onlyValidatorSetContract {
-        stakingEpochStartTime = _timestamp;
-        stakingEpochStartBlock = block.number;
-    }
-
-    /// @dev set's the validators ip address.
-    /// this function can only be called by the validator Set contract.
-    /// @param _validatorAddress address if the validator. (mining address)
-    /// @param _ip IPV4 address of a running Node Software or Proxy.
-    function setValidatorInternetAddress(
-        address _validatorAddress,
-        bytes16 _ip,
-        bytes2 _port
-    ) external onlyValidatorSetContract {
-        poolInfo[_validatorAddress].internetAddress = _ip;
-        poolInfo[_validatorAddress].port = _port;
-    }
-
-    /// @dev Increments the serial number of the current staking epoch.
-    /// Called by the `ValidatorSetHbbft.newValidatorSet` at the last block of the finished staking epoch.
-    function incrementStakingEpoch() external onlyValidatorSetContract {
-        stakingEpoch++;
-        currentKeyGenExtraTimeWindow = 0;
-    }
-
-    /// @dev Notifies hbbft staking contract that the
-    /// key generation has failed, and a new round
-    /// of keygeneration starts.
-    function notifyKeyGenFailed() public onlyValidatorSetContract {
-        // we allow a extra time window for the current key generation
-        // equal in the size of the usual transition timeframe.
-        currentKeyGenExtraTimeWindow += stakingTransitionTimeframeLength;
-    }
-
-    /// @dev Notifies hbbft staking contract about a detected
-    /// network offline time.
-    /// if there is no handling for this,
-    /// validators got chosen outside the transition timewindow
-    /// and get banned immediatly, since they never got their chance
-    /// to write their keys.
-    /// more about: https://github.com/DMDcoin/hbbft-posdao-contracts/issues/96
-    function notifyNetworkOfftimeDetected(uint256 detectedOfflineTime) public onlyValidatorSetContract {
-        currentKeyGenExtraTimeWindow =
-            currentKeyGenExtraTimeWindow +
-            detectedOfflineTime +
-            stakingTransitionTimeframeLength;
-    }
-
-    /// @dev Notifies hbbft staking contract that a validator
-    /// asociated with the given `_stakingAddress` became
-    /// available again and can be put on to the list
-    /// of available nodes again.
-    function notifyAvailability(address _stakingAddress) public onlyValidatorSetContract {
-        if (stakeAmount[_stakingAddress][_stakingAddress] >= candidateMinStake) {
-            _addPoolActive(_stakingAddress, true);
-            _setLikelihood(_stakingAddress);
-        }
-    }
-
-    /// @dev Adds a new candidate's pool to the list of active pools (see the `getPools` getter) and
-    /// moves the specified amount of staking coins from the candidate's staking address
-    /// to the candidate's pool. A participant calls this function using their staking address when
-    /// they want to create a pool. This is a wrapper for the `stake` function.
-    /// @param _miningAddress The mining address of the candidate. The mining address is bound to the staking address
-    /// (msg.sender). This address cannot be equal to `msg.sender`.
-    function addPool(address _miningAddress, bytes calldata _publicKey, bytes16 _ip) external payable gasPriceIsValid {
-        address stakingAddress = msg.sender;
-        uint256 amount = msg.value;
-        validatorSetContract.setStakingAddress(_miningAddress, stakingAddress);
-        // The staking address and the staker are the same.
-        _stake(stakingAddress, stakingAddress, amount);
-        poolInfo[stakingAddress].publicKey = _publicKey;
-        poolInfo[stakingAddress].internetAddress = _ip;
-
-        emit PlacedStake(stakingAddress, stakingAddress, stakingEpoch, amount);
-    }
-
-    /// @dev Removes the candidate's or validator's pool from the `pools` array (a list of active pools which
-    /// can be retrieved by the `getPools` getter). When a candidate or validator wants to remove their pool,
-    /// they should call this function from their staking address.
-    function removeMyPool() external gasPriceIsValid {
-        address stakingAddress = msg.sender;
-        address miningAddress = validatorSetContract.miningByStakingAddress(stakingAddress);
-        // initial validator cannot remove their pool during the initial staking epoch
-        require(
-            stakingEpoch > 0 || !validatorSetContract.isValidator(miningAddress),
-            "Can't remove pool during 1st staking epoch"
-        );
-        _removePool(stakingAddress);
-    }
-
-    /// @dev set's the pool info for a specific ethereum address.
-    /// @param _publicKey public key of the (future) signing address.
-    /// @param _ip (optional) IPV4 address of a running Node Software or Proxy.
-    /// @param _port (optional) port of IPv4 address of a running Node Software or Proxy.
-    /// Stores the supplied data for a staking (pool) address.
-    /// This function is external available without security checks,
-    /// since no array operations are used in the implementation,
-    /// this allows the flexibility to set the pool information before
-    /// adding the stake to the pool.
-    function setPoolInfo(bytes calldata _publicKey, bytes16 _ip, bytes2 _port) external {
-        poolInfo[msg.sender].publicKey = _publicKey;
-        poolInfo[msg.sender].internetAddress = _ip;
-        poolInfo[msg.sender].port = _port;
-    }
-
-    /// @dev Removes a specified pool from the `pools` array (a list of active pools which can be retrieved by the
-    /// `getPools` getter). Called by the `ValidatorSetHbbft._removeMaliciousValidator` internal function,
-    /// and the `ValidatorSetHbbft.handleFailedKeyGeneration` function
-    /// when a pool must be removed by the algorithm.
-    /// @param _stakingAddress The staking address of the pool to be removed.
-    function removePool(address _stakingAddress) external onlyValidatorSetContract {
-        _removePool(_stakingAddress);
-    }
-
-    /// @dev Removes pools which are in the `_poolsToBeRemoved` internal array from the `pools` array.
-    /// Called by the `ValidatorSetHbbft.newValidatorSet` function when a pool must be removed by the algorithm.
-    function removePools() external onlyValidatorSetContract {
-        address[] memory poolsToRemove = _poolsToBeRemoved.values();
-        for (uint256 i = 0; i < poolsToRemove.length; i++) {
-            _removePool(poolsToRemove[i]);
-        }
-    }
-
-    /// @dev Moves the specified amount of staking coins from the staker's address to the staking address of
-    /// the specified pool. Actually, the amount is stored in a balance of this StakingHbbft contract.
-    /// A staker calls this function when they want to make a stake into a pool.
-    /// @param _toPoolStakingAddress The staking address of the pool where the coins should be staked.
-    function stake(address _toPoolStakingAddress) external payable gasPriceIsValid {
-        address staker = msg.sender;
-        uint256 amount = msg.value;
-        _stake(_toPoolStakingAddress, staker, amount);
-
-        emit PlacedStake(_toPoolStakingAddress, staker, stakingEpoch, amount);
-    }
-
-    /// @dev Moves the specified amount of staking coins from the staking address of
-    /// the specified pool to the staker's address. A staker calls this function when they want to withdraw
-    /// their coins.
-    /// @param _fromPoolStakingAddress The staking address of the pool from which the coins should be withdrawn.
-    /// @param _amount The amount of coins to be withdrawn. The amount cannot exceed the value returned
-    /// by the `maxWithdrawAllowed` getter.
-    function withdraw(address _fromPoolStakingAddress, uint256 _amount) external gasPriceIsValid {
-        address payable staker = payable(msg.sender);
-        _withdraw(_fromPoolStakingAddress, staker, _amount);
-        TransferUtils.transferNativeEnsure(staker, _amount);
-        emit WithdrewStake(_fromPoolStakingAddress, staker, stakingEpoch, _amount);
-    }
-
-    /// @dev Moves staking coins from one pool to another. A staker calls this function when they want
-    /// to move their coins from one pool to another without withdrawing their coins.
-    /// @param _fromPoolStakingAddress The staking address of the source pool.
-    /// @param _toPoolStakingAddress The staking address of the target pool.
-    /// @param _amount The amount of staking coins to be moved. The amount cannot exceed the value returned
-    /// by the `maxWithdrawAllowed` getter.
-    function moveStake(
-        address _fromPoolStakingAddress,
-        address _toPoolStakingAddress,
-        uint256 _amount
-    ) external gasPriceIsValid {
-        require(_fromPoolStakingAddress != _toPoolStakingAddress, "MoveStake: src and dst pool is the same");
-        address staker = msg.sender;
-        _withdraw(_fromPoolStakingAddress, staker, _amount);
-        _stake(_toPoolStakingAddress, staker, _amount);
-        emit MovedStake(_fromPoolStakingAddress, _toPoolStakingAddress, staker, stakingEpoch, _amount);
-    }
-
-    function restake(
-        address _poolStakingAddress,
-        uint256 _validatorMinRewardPercent
-    ) external payable onlyBlockRewardContract {
-        // msg.value is a pool reward
-        if (msg.value == 0) {
-            return;
-        }
-
-        uint256 poolReward = msg.value;
-        uint256 totalStake = snapshotPoolTotalStakeAmount[stakingEpoch][_poolStakingAddress];
-        uint256 validatorStake = snapshotPoolValidatorStakeAmount[stakingEpoch][_poolStakingAddress];
-
-        uint256 validatorReward = 0;
-
-        if (totalStake > validatorStake) {
-            address[] memory delegators = poolDelegators(_poolStakingAddress);
-
-            uint256 delegatorsStake = totalStake - validatorStake;
-
-            bool minRewardPercentExceeded = validatorStake * (100 - _validatorMinRewardPercent) >
-                delegatorsStake * _validatorMinRewardPercent;
-
-            validatorReward = _validatorRewardShare(
-                minRewardPercentExceeded,
-                validatorStake,
-                totalStake,
-                poolReward,
-                _validatorMinRewardPercent
-            );
-
-            for (uint256 i = 0; i < delegators.length; ++i) {
-                uint256 delegatorReward = _delegatorRewardShare(
-                    minRewardPercentExceeded,
-                    totalStake,
-                    _getDelegatorStake(stakingEpoch, _poolStakingAddress, delegators[i]),
-                    delegatorsStake,
-                    poolReward,
-                    _validatorMinRewardPercent
-                );
-
-                stakeAmount[_poolStakingAddress][delegators[i]] += delegatorReward;
-                _stakeAmountByEpoch[_poolStakingAddress][delegators[i]][stakingEpoch] += delegatorReward;
-            }
-        } else {
-            // Whole pool stake belongs to the pool owner
-            // and he received all the rewards.
-            validatorReward = poolReward;
-        }
-
->>>>>>> 5081d63f
         stakeAmount[_poolStakingAddress][_poolStakingAddress] += validatorReward;
         stakeAmountTotal[_poolStakingAddress] += poolReward;
 
@@ -836,7 +425,6 @@
     function orderWithdraw(address _poolStakingAddress, int256 _amount) external gasPriceIsValid {
         require(_poolStakingAddress != address(0), "poolStakingAddress must not be 0x0");
         require(_amount != 0, "ordered withdraw amount must not be 0");
-<<<<<<< HEAD
 
         address staker = msg.sender;
 
@@ -855,26 +443,6 @@
         if (_amount > 0) {
             uint256 amount = uint256(_amount);
 
-=======
-
-        address staker = msg.sender;
-
-        require(
-            _isWithdrawAllowed(
-                validatorSetContract.miningByStakingAddress(_poolStakingAddress),
-                staker != _poolStakingAddress
-            ),
-            "OrderWithdraw: not allowed"
-        );
-
-        uint256 newOrderedAmount = orderedWithdrawAmount[_poolStakingAddress][staker];
-        uint256 newOrderedAmountTotal = orderedWithdrawAmountTotal[_poolStakingAddress];
-        uint256 newStakeAmount = stakeAmount[_poolStakingAddress][staker];
-        uint256 newStakeAmountTotal = stakeAmountTotal[_poolStakingAddress];
-        if (_amount > 0) {
-            uint256 amount = uint256(_amount);
-
->>>>>>> 5081d63f
             // How much can `staker` order for withdrawal from `_poolStakingAddress` at the moment?
             require(
                 amount <= maxWithdrawOrderAllowed(_poolStakingAddress, staker),
