<<<<<<< HEAD
pragma solidity 0.5.2;

import "./interfaces/IValidatorSetHBBFT.sol";


contract InitializerHBBFT {
    constructor(
        IValidatorSetHBBFT _validatorSetContract,
        address _blockRewardContract,
        address _randomContract,
        address _erc20TokenContract,
        address[] memory _validators,
        uint256 _delegateMinStake,
        uint256 _validatorMinStake
    ) public {
        require(address(_validatorSetContract) != address(0));
        _validatorSetContract.initialize(
            _blockRewardContract,
            _randomContract,
            _erc20TokenContract,
            _validators,
            _delegateMinStake,
            _validatorMinStake
        );
        selfdestruct(msg.sender);
    }
}
=======
pragma solidity 0.5.2;

import "./interfaces/IValidatorSetHBBFT.sol";


contract InitializerHBBFT {
    constructor(
        IValidatorSetHBBFT _validatorSetContract,
        address _blockRewardContract,
        address _randomContract,
        address _erc20TokenContract,
        address[] memory _validators,
        uint256 _delegatorMinStake,
        uint256 _validatorMinStake
    ) public {
        require(address(_validatorSetContract) != address(0));
        _validatorSetContract.initialize(
            _blockRewardContract,
            _randomContract,
            _erc20TokenContract,
            _validators,
            _delegatorMinStake,
            _validatorMinStake
        );
        selfdestruct(msg.sender);
    }
}
>>>>>>> aba2d8e1
<|MERGE_RESOLUTION|>--- conflicted
+++ resolved
@@ -1,32 +1,3 @@
-<<<<<<< HEAD
-pragma solidity 0.5.2;
-
-import "./interfaces/IValidatorSetHBBFT.sol";
-
-
-contract InitializerHBBFT {
-    constructor(
-        IValidatorSetHBBFT _validatorSetContract,
-        address _blockRewardContract,
-        address _randomContract,
-        address _erc20TokenContract,
-        address[] memory _validators,
-        uint256 _delegateMinStake,
-        uint256 _validatorMinStake
-    ) public {
-        require(address(_validatorSetContract) != address(0));
-        _validatorSetContract.initialize(
-            _blockRewardContract,
-            _randomContract,
-            _erc20TokenContract,
-            _validators,
-            _delegateMinStake,
-            _validatorMinStake
-        );
-        selfdestruct(msg.sender);
-    }
-}
-=======
 pragma solidity 0.5.2;
 
 import "./interfaces/IValidatorSetHBBFT.sol";
@@ -53,5 +24,4 @@
         );
         selfdestruct(msg.sender);
     }
-}
->>>>>>> aba2d8e1
+}