pragma solidity ^0.5.16;

import "./interfaces/IRandomHbbft.sol";
import "./upgradeability/UpgradeabilityAdmin.sol";

/// @dev Stores and uppdates a random seed that is used to form a new validator set by the
/// `ValidatorSetHbbft.newValidatorSet` function.
contract RandomHbbft is UpgradeabilityAdmin, IRandomHbbft {

    // =============================================== Storage ========================================================

    // WARNING: since this contract is upgradeable, do not remove
    // existing storage variables and do not change their types!


    /// @dev The current random seed accumulated during RANDAO or another process
    /// (depending on implementation).
    uint256 public currentSeed;

    // ============================================== Modifiers =======================================================

    /// @dev Ensures the caller is the SYSTEM_ADDRESS. See https://wiki.parity.io/Validator-Set.html
    modifier onlySystem() {
        require(msg.sender == 0xffffFFFfFFffffffffffffffFfFFFfffFFFfFFfE, "Must be executed by System");
        _;
    }
    // =============================================== Setters ========================================================

    function setCurrentSeed(uint256 _currentSeed)
    external
    onlySystem {
        currentSeed = _currentSeed;
    }
<<<<<<< HEAD

    /// @dev Initializes the contract at network startup.
    /// Can only be called by the constructor of the `InitializerHbbft` contract or owner.
    /// @param _validatorSet The address of the `ValidatorSet` contract.
    function initialize(
        address _validatorSet
    ) external {
        _initialize(_validatorSet);
    }

    // =============================================== Getters ========================================================

    /// @dev Returns a boolean flag indicating if the `initialize` function has been called.
    function isInitialized()
    public
    view
    returns(bool) {
        return validatorSetContract != IValidatorSetHbbft(0);
    }


    // ============================================== Internal ========================================================

    /// @dev Initializes the network parameters. Used by the `initialize` function.
    /// @param _validatorSet The address of the `ValidatorSetHbbft` contract.
    function _initialize(address _validatorSet)
    internal {
        //require(msg.sender == _admin() || block.number == 0, "Must be executed by admin");
        require(!isInitialized(), "initialization can only be done once");
        require(_validatorSet != address(0), "ValidatorSet must not be 0");
        validatorSetContract = IValidatorSetHbbft(_validatorSet);
    }

    /// @dev Returns the current `coinbase` address. Needed mostly for unit tests.
    function _getCoinbase()
    internal
    view
    returns(address) {
        return block.coinbase;
    }
=======
>>>>>>> 163f8659
}<|MERGE_RESOLUTION|>--- conflicted
+++ resolved
@@ -31,47 +31,4 @@
     onlySystem {
         currentSeed = _currentSeed;
     }
-<<<<<<< HEAD
-
-    /// @dev Initializes the contract at network startup.
-    /// Can only be called by the constructor of the `InitializerHbbft` contract or owner.
-    /// @param _validatorSet The address of the `ValidatorSet` contract.
-    function initialize(
-        address _validatorSet
-    ) external {
-        _initialize(_validatorSet);
-    }
-
-    // =============================================== Getters ========================================================
-
-    /// @dev Returns a boolean flag indicating if the `initialize` function has been called.
-    function isInitialized()
-    public
-    view
-    returns(bool) {
-        return validatorSetContract != IValidatorSetHbbft(0);
-    }
-
-
-    // ============================================== Internal ========================================================
-
-    /// @dev Initializes the network parameters. Used by the `initialize` function.
-    /// @param _validatorSet The address of the `ValidatorSetHbbft` contract.
-    function _initialize(address _validatorSet)
-    internal {
-        //require(msg.sender == _admin() || block.number == 0, "Must be executed by admin");
-        require(!isInitialized(), "initialization can only be done once");
-        require(_validatorSet != address(0), "ValidatorSet must not be 0");
-        validatorSetContract = IValidatorSetHbbft(_validatorSet);
-    }
-
-    /// @dev Returns the current `coinbase` address. Needed mostly for unit tests.
-    function _getCoinbase()
-    internal
-    view
-    returns(address) {
-        return block.coinbase;
-    }
-=======
->>>>>>> 163f8659
 }