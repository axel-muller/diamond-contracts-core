--- conflicted
+++ resolved
@@ -8,23 +8,16 @@
 /// @dev Stores and uppdates a random seed that is used to form a new validator set by the
 /// `ValidatorSetHbbft.newValidatorSet` function.
 contract RandomHbbft is UpgradeabilityAdmin, IRandomHbbft {
-<<<<<<< HEAD
-=======
     using BitMaps for BitMaps.BitMap;
->>>>>>> 9b295610
     // =============================================== Storage ========================================================
 
     // WARNING: since this contract is upgradeable, do not remove
     // existing storage variables and do not change their types!
 
-<<<<<<< HEAD
-    /// @dev The current random seed accumulated during RANDAO or another process
-=======
     /// @dev deprecated slot, was used for randomSeed
     uint256 private deprecated1;
 
     /// @dev The mapping of random seeds accumulated during RANDAO or another process
->>>>>>> 9b295610
     /// (depending on implementation).
     /// blocknumber => random seed
     mapping(uint256 => uint256) private randomHistory;
@@ -37,11 +30,7 @@
     // ============================================== Modifiers =======================================================
 
     /// @dev Ensures the caller is the SYSTEM_ADDRESS. See https://wiki.parity.io/Validator-Set.html
-<<<<<<< HEAD
-    modifier onlySystem() {
-=======
     modifier onlySystem() virtual {
->>>>>>> 9b295610
         require(
             msg.sender == 0xffffFFFfFFffffffffffffffFfFFFfffFFFfFFfE,
             "Must be executed by System"
@@ -49,14 +38,11 @@
         _;
     }
 
-<<<<<<< HEAD
-=======
     function initialize(address _validatorSetContract) public {
         require(address(validatorSetContract) == address(0), "RandomHbbft must not be already initialized");
         validatorSetContract = IValidatorSetHbbft(_validatorSetContract);
     }
 
->>>>>>> 9b295610
     // =============================================== Setters ========================================================
 
     /// @dev The cooperative consens mechanism in HBBFT achieves to
@@ -69,9 +55,6 @@
     /// setCurrentSeed is always the first transaction within a block,
     /// and currentSeed is a public available value that can get used by all smart contracts.
     function setCurrentSeed(uint256 _currentSeed) external onlySystem {
-<<<<<<< HEAD
-        currentSeed = _currentSeed;
-=======
         randomHistory[block.number] = _currentSeed;
 
         if (!validatorSetContract.isFullHealth()) {
@@ -136,6 +119,5 @@
             }
         }
         return output;
->>>>>>> 9b295610
     }
 }