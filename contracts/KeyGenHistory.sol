pragma solidity =0.8.17;

import "./interfaces/IKeyGenHistory.sol";
import "./interfaces/IValidatorSetHbbft.sol";
import "./upgradeability/UpgradeabilityAdmin.sol";
import "./interfaces/IStakingHbbft.sol";

contract KeyGenHistory is UpgradeabilityAdmin, IKeyGenHistory {
    // =============================================== Storage ========================================================

    // WARNING: since this contract is upgradeable, do not remove
    // existing storage variables and do not change their types!
    address[] public validatorSet;

    mapping(address => bytes) public parts;
    mapping(address => bytes[]) public acks;

    /// @dev number of parts written in this key generation round.
    uint128 public numberOfPartsWritten;

    /// @dev number of full ack sets written in this key generation round.
    uint128 public numberOfAcksWritten;

    /// @dev The address of the `ValidatorSetHbbft` contract.
    IValidatorSetHbbft public validatorSetContract;

    /// @dev round counter for key generation rounds.
    /// in an ideal world, every key generation only requires one try,
    /// and all validators manage to write their acks and parts,
    /// so it is possible to achieve this goal in round 0.
    /// in the real world, there are failures,
    /// this mechanics helps covering that,
    /// by revoking transactions, that were targeted for an earlier key gen round.
    /// more infos: https://github.com/DMDcoin/hbbft-posdao-contracts/issues/106
    uint256 public currentKeyGenRound;

    event NewValidatorsSet(address[] newValidatorSet);

    /// @dev Ensures the `initialize` function was called before.
    modifier onlyInitialized() {
        require(isInitialized(), "KeyGenHistory requires to be initialized");
        _;
    }

    /// @dev Ensures the caller is the SYSTEM_ADDRESS. See https://wiki.parity.io/Validator-Set.html
    modifier onlySystem() {
        require(
            msg.sender == 0xffffFFFfFFffffffffffffffFfFFFfffFFFfFFfE,
            "Must be executed by System"
        );
        _;
    }

    /// @dev Ensures the caller is ValidatorSet contract.
    modifier onlyValidatorSet() {
        require(
            msg.sender == address(validatorSetContract),
            "Must by executed by validatorSetContract"
        );
        _;
    }

    /// @dev ensures that Key Generation functions are called with wrong _epoch
    /// parameter to prevent old and wrong transactions get picked up.
    modifier onlyUpcommingEpoch(uint256 _epoch) {
        require(
<<<<<<< HEAD
            IStakingHbbft(validatorSetContract.stakingContract())
=======
            IStakingHbbft(validatorSetContract.getStakingContract())
>>>>>>> 9b295610
                .stakingEpoch() +
                1 ==
                _epoch,
            "Key Generation function called with wrong _epoch parameter."
        );
        _;
    }

    /// @dev ensures that Key Generation functions are called with wrong _epoch
    /// parameter to prevent old and wrong transactions get picked up.
    modifier onlyCorrectRound(uint256 _roundCounter) {
        require(
            currentKeyGenRound == _roundCounter,
            "Key Generation function called with wrong _roundCounter parameter."
        );
        _;
    }

    /// @dev Clears the state (acks and parts of previous validators.
    /// @param _prevValidators The list of previous validators.
    function clearPrevKeyGenState(address[] calldata _prevValidators)
        external
        onlyValidatorSet
    {
        for (uint256 i = 0; i < _prevValidators.length; i++) {
            delete parts[_prevValidators[i]];
            delete acks[_prevValidators[i]];
        }
        numberOfPartsWritten = 0;
        numberOfAcksWritten = 0;
    }

    function notifyKeyGenFailed() external onlyValidatorSet {
        currentKeyGenRound = currentKeyGenRound + 1;
    }

    function notifyNewEpoch() external onlyValidatorSet {
        currentKeyGenRound = 1;
    }

    function initialize(
        address _validatorSetContract,
        address[] memory _validators,
        bytes[] memory _parts,
        bytes[][] memory _acks
    ) public {
        // Unit Tests may deploy at block numbers other than 0.
        require(
            msg.sender == _admin() ||
                tx.origin == _admin() ||
                address(0) == _admin() ||
                block.number == 0,
            "Sender must be admin"
        );
        require(!isInitialized(), "initialization can only be done once"); // initialization can only be done once
        require(_validators.length != 0, "Validators must be more than 0.");
        require(_validators.length == _parts.length, "Wrong number of Parts!");
        require(_validators.length == _acks.length, "Wrong number of Acks!");
        require(
            _validatorSetContract != address(0),
            "Validator contract address cannot be 0."
        );

        validatorSetContract = IValidatorSetHbbft(_validatorSetContract);

        for (uint256 i = 0; i < _validators.length; i++) {
            parts[_validators[i]] = _parts[i];
            acks[_validators[i]] = _acks[i];
        }

        currentKeyGenRound = 1;
    }

    function writePart(
        uint256 _upcommingEpoch,
        uint256 _roundCounter,
        bytes memory _part
    )
        public
        onlyUpcommingEpoch(_upcommingEpoch)
        onlyCorrectRound(_roundCounter)
    {
        // It can only be called by a new validator which is elected but not yet finalized...
        // ...or by a validator which is already in the validator set.
        require(
            validatorSetContract.isPendingValidator(msg.sender),
            "Sender is not a pending validator"
        );
        require(parts[msg.sender].length == 0, "Parts already submitted!");
        parts[msg.sender] = _part;
        numberOfPartsWritten++;
    }

    function writeAcks(
        uint256 _upcommingEpoch,
        uint256 _roundCounter,
        bytes[] memory _acks
    )
        public
        onlyUpcommingEpoch(_upcommingEpoch)
        onlyCorrectRound(_roundCounter)
    {
        // It can only be called by a new validator which is elected but not yet finalized...
        // ...or by a validator which is already in the validator set.
        require(
            validatorSetContract.isPendingValidator(msg.sender),
            "Sender is not a pending validator"
        );
        require(acks[msg.sender].length == 0, "Acks already submitted");
        acks[msg.sender] = _acks;
        numberOfAcksWritten++;
    }

    function getPart(address _val) external view returns (bytes memory) {
        return parts[_val];
    }

    function getAcksLength(address val) external view returns (uint256) {
        return acks[val].length;
    }

    function getCurrentKeyGenRound() external view returns (uint256) {
        return currentKeyGenRound;
    }

    function getNumberOfKeyFragmentsWritten()
        external
        view
        returns (uint128, uint128)
    {
        return (numberOfPartsWritten, numberOfAcksWritten);
    }

    /// @dev Returns a boolean flag indicating if the `initialize` function has been called.
    function isInitialized() public view returns (bool) {
<<<<<<< HEAD
        return validatorSetContract != IValidatorSetHbbft(0);
=======
        return validatorSetContract != IValidatorSetHbbft(address(0));
>>>>>>> 9b295610
    }
}<|MERGE_RESOLUTION|>--- conflicted
+++ resolved
@@ -64,11 +64,7 @@
     /// parameter to prevent old and wrong transactions get picked up.
     modifier onlyUpcommingEpoch(uint256 _epoch) {
         require(
-<<<<<<< HEAD
-            IStakingHbbft(validatorSetContract.stakingContract())
-=======
             IStakingHbbft(validatorSetContract.getStakingContract())
->>>>>>> 9b295610
                 .stakingEpoch() +
                 1 ==
                 _epoch,
@@ -204,10 +200,6 @@
 
     /// @dev Returns a boolean flag indicating if the `initialize` function has been called.
     function isInitialized() public view returns (bool) {
-<<<<<<< HEAD
-        return validatorSetContract != IValidatorSetHbbft(0);
-=======
         return validatorSetContract != IValidatorSetHbbft(address(0));
->>>>>>> 9b295610
     }
 }