--- conflicted
+++ resolved
@@ -127,11 +127,7 @@
         uint256 endBlock = IStakingAuRa(stakingContract).stakingEpochEndBlock();
         uint256 currentRound = currentCollectRound();
 
-<<<<<<< HEAD
-        if (applyBlock != 0 && _getCurrentBlockNumber() > applyBlock + collectRoundLength * 2) {
-=======
         if (_getCurrentBlockNumber() > startBlock + collectRoundLength * 3) {
->>>>>>> 437ed952
             // Check whether each validator didn't reveal their number
             // during the current collection round
             validators = validatorSetContract.getValidators();
