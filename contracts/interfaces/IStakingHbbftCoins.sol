<<<<<<< HEAD
pragma solidity ^0.5.16;
=======
pragma solidity =0.8.17;
>>>>>>> 9b295610

interface IStakingHbbftCoins {}<|MERGE_RESOLUTION|>--- conflicted
+++ resolved
@@ -1,7 +1,3 @@
-<<<<<<< HEAD
-pragma solidity ^0.5.16;
-=======
 pragma solidity =0.8.17;
->>>>>>> 9b295610
 
 interface IStakingHbbftCoins {}