--- conflicted
+++ resolved
@@ -1,9 +1,3 @@
-<<<<<<< HEAD
-pragma solidity ^0.5.16;
-
-interface IRandomHbbft {
-    function currentSeed() external view returns (uint256);
-=======
 pragma solidity =0.8.17;
 
 interface IRandomHbbft {
@@ -32,5 +26,4 @@
         external
         view
         returns (bool[] memory);
->>>>>>> 9b295610
 }