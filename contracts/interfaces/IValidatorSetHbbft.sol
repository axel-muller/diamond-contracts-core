<<<<<<< HEAD
pragma solidity ^0.5.16;
=======
pragma solidity =0.8.17;
>>>>>>> 9b295610

interface IValidatorSetHbbft {
    // Key Generation states of validator.
    enum KeyGenMode {
        NotAPendingValidator,
        WritePart,
        WaitForOtherParts,
        WriteAck,
        WaitForOtherAcks,
        AllKeysDone
    }

    function initialize(
        address,
        address,
        address,
        address,
        address[] calldata,
        address[] calldata
    ) external;

    function announceAvailability(uint256, bytes32) external;

    function finalizeChange() external;

    function newValidatorSet() external;

    function removeMaliciousValidators(address[] calldata) external;

    function setStakingAddress(address, address) external;

    function handleFailedKeyGeneration() external;

<<<<<<< HEAD
=======
    function isFullHealth() external view returns (bool);

>>>>>>> 9b295610
    function areDelegatorsBanned(address) external view returns (bool);

    function blockRewardContract() external view returns (address);

    function canCallAnnounceAvailability(address _miningAddress)
        external
        view
        returns (bool);

    function getPendingValidators() external view returns (address[] memory);

    function getPreviousValidators() external view returns (address[] memory);

    function getValidators() external view returns (address[] memory);

    function isReportValidatorValid(address) external view returns (bool);

    function isValidator(address) external view returns (bool);

    function isValidatorBanned(address) external view returns (bool);

    function isValidatorOrPending(address) external view returns (bool);

    function isPendingValidator(address) external view returns (bool);

    function getPendingValidatorKeyGenerationMode(address)
        external
        view
        returns (KeyGenMode);

    function maxValidators() external view returns (uint256);

    function miningByStakingAddress(address) external view returns (address);

    function randomContract() external view returns (address);

<<<<<<< HEAD
=======
    function notifyUnavailability(address) external;

>>>>>>> 9b295610
    function reportMaliciousCallable(
        address,
        address,
        uint256
    ) external view returns (bool, bool);

    function stakingByMiningAddress(address) external view returns (address);

    function publicKeyByStakingAddress(address)
        external
        view
        returns (bytes memory);

    function getPublicKey(address) external view returns (bytes memory);

<<<<<<< HEAD
    function stakingContract() external view returns (address);
=======
    function getStakingContract() external view returns (address);
>>>>>>> 9b295610

    function getCurrentTimestamp() external view returns (uint256);

    function validatorAvailableSince(address) external view returns (uint256);
}<|MERGE_RESOLUTION|>--- conflicted
+++ resolved
@@ -1,8 +1,4 @@
-<<<<<<< HEAD
-pragma solidity ^0.5.16;
-=======
 pragma solidity =0.8.17;
->>>>>>> 9b295610
 
 interface IValidatorSetHbbft {
     // Key Generation states of validator.
@@ -36,11 +32,8 @@
 
     function handleFailedKeyGeneration() external;
 
-<<<<<<< HEAD
-=======
     function isFullHealth() external view returns (bool);
 
->>>>>>> 9b295610
     function areDelegatorsBanned(address) external view returns (bool);
 
     function blockRewardContract() external view returns (address);
@@ -77,11 +70,8 @@
 
     function randomContract() external view returns (address);
 
-<<<<<<< HEAD
-=======
     function notifyUnavailability(address) external;
 
->>>>>>> 9b295610
     function reportMaliciousCallable(
         address,
         address,
@@ -97,11 +87,7 @@
 
     function getPublicKey(address) external view returns (bytes memory);
 
-<<<<<<< HEAD
-    function stakingContract() external view returns (address);
-=======
     function getStakingContract() external view returns (address);
->>>>>>> 9b295610
 
     function getCurrentTimestamp() external view returns (uint256);
 
