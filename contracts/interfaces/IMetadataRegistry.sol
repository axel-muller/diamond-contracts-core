<<<<<<< HEAD
pragma solidity ^0.5.10;
=======
pragma solidity =0.8.17;
>>>>>>> 9b295610

interface IMetadataRegistry {
    event DataChanged(bytes32 indexed name, string key, string plainKey);

    function getData(bytes32 _name, string calldata _key)
        external
        view
        returns (bytes32);

    function getAddress(bytes32 _name, string calldata _key)
        external
        view
        returns (address);

    function getUint(bytes32 _name, string calldata _key)
        external
        view
        returns (uint256);
}<|MERGE_RESOLUTION|>--- conflicted
+++ resolved
@@ -1,8 +1,4 @@
-<<<<<<< HEAD
-pragma solidity ^0.5.10;
-=======
 pragma solidity =0.8.17;
->>>>>>> 9b295610
 
 interface IMetadataRegistry {
     event DataChanged(bytes32 indexed name, string key, string plainKey);
