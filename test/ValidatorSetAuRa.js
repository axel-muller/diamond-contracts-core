const BlockRewardAuRa = artifacts.require('BlockRewardAuRaTokensMock');
const ERC677BridgeTokenRewardable = artifacts.require('ERC677BridgeTokenRewardableMock');
const AdminUpgradeabilityProxy = artifacts.require('AdminUpgradeabilityProxy');
const RandomAuRa = artifacts.require('RandomAuRaMock');
const StakingAuRa = artifacts.require('StakingAuRaTokensMock');
const ValidatorSetAuRa = artifacts.require('ValidatorSetAuRaMock');

const ERROR_MSG = 'VM Exception while processing transaction: revert';
const BN = web3.utils.BN;

require('chai')
  .use(require('chai-as-promised'))
  .use(require('chai-bn')(BN))
  .should();

contract('ValidatorSetAuRa', async accounts => {
  let owner;
  let blockRewardAuRa;
  let stakingAuRa;
  let validatorSetAuRa;

  beforeEach(async () => {
    owner = accounts[0];
    // Deploy BlockReward contract
    blockRewardAuRa = await BlockRewardAuRa.new();
    blockRewardAuRa = await AdminUpgradeabilityProxy.new(blockRewardAuRa.address, owner, []);
    blockRewardAuRa = await BlockRewardAuRa.at(blockRewardAuRa.address);
    // Deploy Staking contract
    stakingAuRa = await StakingAuRa.new();
    stakingAuRa = await AdminUpgradeabilityProxy.new(stakingAuRa.address, owner, []);
    stakingAuRa = await StakingAuRa.at(stakingAuRa.address);
    // Deploy ValidatorSet contract
    validatorSetAuRa = await ValidatorSetAuRa.new();
    validatorSetAuRa = await AdminUpgradeabilityProxy.new(validatorSetAuRa.address, owner, []);
    validatorSetAuRa = await ValidatorSetAuRa.at(validatorSetAuRa.address);
  });

  describe('clearUnremovableValidator()', async () => {
    let initialStakingAddresses;

    beforeEach(async () => {
      const initialValidators = accounts.slice(1, 3 + 1); // accounts[1...3]
      initialStakingAddresses = accounts.slice(4, 6 + 1); // accounts[4...6]
      await validatorSetAuRa.setCurrentBlockNumber(0);
      await validatorSetAuRa.initialize(
        blockRewardAuRa.address, // _blockRewardContract
        '0x3000000000000000000000000000000000000001', // _randomContract
        stakingAuRa.address, // _stakingContract
        initialValidators, // _initialMiningAddresses
        initialStakingAddresses, // _initialStakingAddresses
        true // _firstValidatorIsUnremovable
      ).should.be.fulfilled;
      await stakingAuRa.setValidatorSetAddress(validatorSetAuRa.address).should.be.fulfilled;
      (await validatorSetAuRa.unremovableValidator.call()).should.be.equal(initialStakingAddresses[0]);
      initialStakingAddresses[0].should.not.be.equal('0x0000000000000000000000000000000000000000');
      await validatorSetAuRa.setCurrentBlockNumber(100);
    });
    it('should make a non-removable validator removable', async () => {
      await validatorSetAuRa.clearUnremovableValidator({from: initialStakingAddresses[0]}).should.be.fulfilled;
      (await validatorSetAuRa.unremovableValidator.call()).should.be.equal('0x0000000000000000000000000000000000000000');
    });
    it('cannot be called more than once', async () => {
      await validatorSetAuRa.clearUnremovableValidator({from: initialStakingAddresses[0]}).should.be.fulfilled;
      (await validatorSetAuRa.unremovableValidator.call()).should.be.equal('0x0000000000000000000000000000000000000000');
      await validatorSetAuRa.clearUnremovableValidator({from: initialStakingAddresses[0]}).should.be.rejectedWith(ERROR_MSG);
    });
    it('can be called by an owner', async () => {
      await validatorSetAuRa.clearUnremovableValidator({from: owner}).should.be.fulfilled;
    });
    it('can only be called by an owner or non-removable validator', async () => {
      await validatorSetAuRa.clearUnremovableValidator({from: accounts[7]}).should.be.rejectedWith(ERROR_MSG);
    });
    it('should add validator pool to the poolsToBeElected list', async () => {
      await stakingAuRa.setValidatorSetAddress('0x0000000000000000000000000000000000000000').should.be.fulfilled;
      await stakingAuRa.initialize(
        validatorSetAuRa.address, // _validatorSetContract
        initialStakingAddresses, // _initialStakingAddresses
        web3.utils.toWei('1', 'ether'), // _delegatorMinStake
        web3.utils.toWei('1', 'ether'), // _candidateMinStake
        120954, // _stakingEpochDuration
        0, // _stakingEpochStartBlock
        4320 // _stakeWithdrawDisallowPeriod
      ).should.be.fulfilled;

      // Deploy ERC677 contract
      const erc677Token = await ERC677BridgeTokenRewardable.new("STAKE", "STAKE", 18, {from: owner});

      // Mint some balance for the non-removable validator (imagine that the validator got 2 STAKE_UNITs from a bridge)
      const stakeUnit = new BN(web3.utils.toWei('1', 'ether'));
      const mintAmount = stakeUnit.mul(new BN(2));
      await erc677Token.mint(initialStakingAddresses[0], mintAmount, {from: owner}).should.be.fulfilled;
      mintAmount.should.be.bignumber.equal(await erc677Token.balanceOf.call(initialStakingAddresses[0]));

      // Pass Staking contract address to ERC677 contract
      await erc677Token.setStakingContract(stakingAuRa.address, {from: owner}).should.be.fulfilled;
      stakingAuRa.address.should.be.equal(await erc677Token.stakingContract.call());

      // Pass ERC677 contract address to Staking contract
      await stakingAuRa.setErc677TokenContract(erc677Token.address, {from: owner}).should.be.fulfilled;
      erc677Token.address.should.be.equal(await stakingAuRa.erc677TokenContract.call());

      // Emulate block number
      await stakingAuRa.setCurrentBlockNumber(100).should.be.fulfilled;

      // Place a stake for itself
      await stakingAuRa.stake(initialStakingAddresses[0], stakeUnit.mul(new BN(1)), {from: initialStakingAddresses[0]}).should.be.fulfilled;

      (await stakingAuRa.getPoolsToBeElected.call()).length.should.be.equal(0);

      await validatorSetAuRa.clearUnremovableValidator({from: initialStakingAddresses[0]}).should.be.fulfilled;

      (await stakingAuRa.getPoolsToBeElected.call()).should.be.deep.equal([
        initialStakingAddresses[0]
      ]);
    });
    it('should add validator pool to the poolsToBeRemoved list', async () => {
      await stakingAuRa.setValidatorSetAddress('0x0000000000000000000000000000000000000000').should.be.fulfilled;
      await stakingAuRa.initialize(
        validatorSetAuRa.address, // _validatorSetContract
        initialStakingAddresses, // _initialStakingAddresses
        web3.utils.toWei('1', 'ether'), // _delegatorMinStake
        web3.utils.toWei('1', 'ether'), // _candidateMinStake
        120954, // _stakingEpochDuration
        0, // _stakingEpochStartBlock
        4320 // _stakeWithdrawDisallowPeriod
      ).should.be.fulfilled;
      (await stakingAuRa.getPoolsToBeRemoved.call()).should.be.deep.equal([
        initialStakingAddresses[1],
        initialStakingAddresses[2]
      ]);
      await validatorSetAuRa.clearUnremovableValidator({from: initialStakingAddresses[0]}).should.be.fulfilled;
      (await stakingAuRa.getPoolsToBeRemoved.call()).should.be.deep.equal([
        initialStakingAddresses[1],
        initialStakingAddresses[2],
        initialStakingAddresses[0]
      ]);
    });
  });

  describe('emitInitiateChange()', async () => {
    let initialValidators;
    let initialStakingAddresses;
    let randomAuRa;

    beforeEach(async () => {
      initialValidators = accounts.slice(1, 3 + 1); // accounts[1...3]
      initialStakingAddresses = accounts.slice(4, 6 + 1); // accounts[4...6]

      randomAuRa = await RandomAuRa.new();
      randomAuRa = await AdminUpgradeabilityProxy.new(randomAuRa.address, owner, []);
      randomAuRa = await RandomAuRa.at(randomAuRa.address);

      await validatorSetAuRa.setCurrentBlockNumber(0).should.be.fulfilled;
      await validatorSetAuRa.initialize(
        blockRewardAuRa.address, // _blockRewardContract
        randomAuRa.address, // _randomContract
        stakingAuRa.address, // _stakingContract
        initialValidators, // _initialMiningAddresses
        initialStakingAddresses, // _initialStakingAddresses
        false // _firstValidatorIsUnremovable
      ).should.be.fulfilled;
      await stakingAuRa.setCurrentBlockNumber(0).should.be.fulfilled;
      await stakingAuRa.initialize(
        validatorSetAuRa.address, // _validatorSetContract
        initialStakingAddresses, // _initialStakingAddresses
        web3.utils.toWei('1', 'ether'), // _delegatorMinStake
        web3.utils.toWei('1', 'ether'), // _candidateMinStake
        120954, // _stakingEpochDuration
        0, // _stakingEpochStartBlock
        4320 // _stakeWithdrawDisallowPeriod
      ).should.be.fulfilled;

      // Set `initiateChangeAllowed` boolean flag to `true`
      await validatorSetAuRa.setCurrentBlockNumber(1).should.be.fulfilled;
      await validatorSetAuRa.setSystemAddress(owner).should.be.fulfilled;
      await validatorSetAuRa.finalizeChange({from: owner}).should.be.fulfilled;

      // Enqueue pending validators
      await stakingAuRa.setCurrentBlockNumber(120954).should.be.fulfilled;
      await validatorSetAuRa.setCurrentBlockNumber(120954).should.be.fulfilled;
      await validatorSetAuRa.setBlockRewardContract(accounts[4]).should.be.fulfilled;
      await validatorSetAuRa.newValidatorSet({from: accounts[4]}).should.be.fulfilled;
      await validatorSetAuRa.setBlockRewardContract(blockRewardAuRa.address).should.be.fulfilled;
      await validatorSetAuRa.setCurrentBlockNumber(120970).should.be.fulfilled;
    });

    it('should emit InitiateChange event successfully', async () => {
      let queueValidators = await validatorSetAuRa.validatorsToBeFinalized.call();
      queueValidators.miningAddresses.length.should.be.equal(0);
      queueValidators.forNewEpoch.should.be.equal(false);

      (await validatorSetAuRa.emitInitiateChangeCallable.call()).should.be.equal(true);
      (await validatorSetAuRa.initiateChangeAllowed.call()).should.be.equal(true);

      await validatorSetAuRa.setCurrentBlockNumber(2).should.be.fulfilled;
      const result = await validatorSetAuRa.emitInitiateChange().should.be.fulfilled;
      await validatorSetAuRa.setCurrentBlockNumber(120970).should.be.fulfilled;

      result.logs[0].event.should.be.equal("InitiateChange");
      result.logs[0].args.parentHash.should.be.equal((await web3.eth.getBlock(1)).hash);
      result.logs[0].args.newSet.should.be.deep.equal(initialValidators);
      (await validatorSetAuRa.initiateChangeAllowed.call()).should.be.equal(false);

      queueValidators = await validatorSetAuRa.validatorsToBeFinalized.call();
      queueValidators.miningAddresses.should.be.deep.equal(initialValidators);
      queueValidators.forNewEpoch.should.be.equal(true);
    });
    it('should fail if the `emitInitiateChangeCallable` returns `false`', async () => {
      (await validatorSetAuRa.emitInitiateChangeCallable.call()).should.be.equal(true);
      const result = await validatorSetAuRa.emitInitiateChange().should.be.fulfilled;
      result.logs[0].event.should.be.equal("InitiateChange");
      result.logs[0].args.newSet.should.be.deep.equal(initialValidators);
      (await validatorSetAuRa.emitInitiateChangeCallable.call()).should.be.equal(false);
      await validatorSetAuRa.emitInitiateChange().should.be.rejectedWith(ERROR_MSG);
    });
    it('shouldn\'t emit InitiateChange event if an empty pending validators array was queued', async () => {
      await blockRewardAuRa.initialize(validatorSetAuRa.address).should.be.fulfilled;
      await validatorSetAuRa.emitInitiateChange().should.be.fulfilled;
      await validatorSetAuRa.setCurrentBlockNumber(120980).should.be.fulfilled;
      await validatorSetAuRa.finalizeChange({from: owner}).should.be.fulfilled;

      await validatorSetAuRa.setCurrentBlockNumber(121000).should.be.fulfilled;
      await validatorSetAuRa.clearPendingValidators().should.be.fulfilled;
      (await validatorSetAuRa.emitInitiateChangeCallable.call()).should.be.equal(true);

      const {logs} = await validatorSetAuRa.emitInitiateChange().should.be.fulfilled;
      logs.length.should.be.equal(0);
      (await validatorSetAuRa.initiateChangeAllowed.call()).should.be.equal(true);
      (await validatorSetAuRa.emitInitiateChangeCallable.call()).should.be.equal(false);
    });
  });

  describe('initialize()', async () => {
    let initialValidators;
    let initialStakingAddresses;

    beforeEach(async () => {
      initialValidators = accounts.slice(1, 3 + 1); // accounts[1...3]
      initialStakingAddresses = accounts.slice(4, 6 + 1); // accounts[4...6]
      initialValidators.length.should.be.equal(3);
      initialValidators[0].should.not.be.equal('0x0000000000000000000000000000000000000000');
      initialValidators[1].should.not.be.equal('0x0000000000000000000000000000000000000000');
      initialValidators[2].should.not.be.equal('0x0000000000000000000000000000000000000000');
      await validatorSetAuRa.setCurrentBlockNumber(0);
    });
    it('should initialize successfully', async () => {
      await validatorSetAuRa.initialize(
        blockRewardAuRa.address, // _blockRewardContract
        '0x3000000000000000000000000000000000000001', // _randomContract
        stakingAuRa.address, // _stakingContract
        initialValidators, // _initialMiningAddresses
        initialStakingAddresses, // _initialStakingAddresses
        false // _firstValidatorIsUnremovable
      ).should.be.fulfilled;
      blockRewardAuRa.address.should.be.equal(
        await validatorSetAuRa.blockRewardContract.call()
      );
      '0x3000000000000000000000000000000000000001'.should.be.equal(
        await validatorSetAuRa.randomContract.call()
      );
      stakingAuRa.address.should.be.equal(
        await validatorSetAuRa.stakingContract.call()
      );
      (await validatorSetAuRa.getValidators.call()).should.be.deep.equal(initialValidators);
      (await validatorSetAuRa.getPendingValidators.call()).should.be.deep.equal(initialValidators);
      for (let i = 0; i < initialValidators.length; i++) {
        true.should.be.equal(
          await validatorSetAuRa.isValidator.call(initialValidators[i])
        );
        (await validatorSetAuRa.miningByStakingAddress.call(initialStakingAddresses[i])).should.be.equal(initialValidators[i]);
        (await validatorSetAuRa.stakingByMiningAddress.call(initialValidators[i])).should.be.equal(initialStakingAddresses[i]);
      }
      false.should.be.equal(
        await validatorSetAuRa.isValidator.call('0x0000000000000000000000000000000000000000')
      );
      (await validatorSetAuRa.unremovableValidator.call()).should.be.equal(
        '0x0000000000000000000000000000000000000000'
      );
      new BN(0).should.be.bignumber.equal(
        await validatorSetAuRa.validatorSetApplyBlock.call()
      );
    });
    it('should set unremovable validator to the first staking address', async () => {
      await validatorSetAuRa.initialize(
        blockRewardAuRa.address, // _blockRewardContract
        '0x3000000000000000000000000000000000000001', // _randomContract
        stakingAuRa.address, // _stakingContract
        initialValidators, // _initialMiningAddresses
        initialStakingAddresses, // _initialStakingAddresses
        true // _firstValidatorIsUnremovable
      ).should.be.fulfilled;
      initialStakingAddresses[0].should.be.equal(
        await validatorSetAuRa.unremovableValidator.call()
      );
    });
    it('should fail if BlockRewardAuRa contract address is zero', async () => {
      await validatorSetAuRa.initialize(
        '0x0000000000000000000000000000000000000000', // _blockRewardContract
        '0x3000000000000000000000000000000000000001', // _randomContract
        stakingAuRa.address, // _stakingContract
        initialValidators, // _initialMiningAddresses
        initialStakingAddresses, // _initialStakingAddresses
        false // _firstValidatorIsUnremovable
      ).should.be.rejectedWith(ERROR_MSG);
    });
    it('should fail if RandomAuRa contract address is zero', async () => {
      await validatorSetAuRa.initialize(
        blockRewardAuRa.address, // _blockRewardContract
        '0x0000000000000000000000000000000000000000', // _randomContract
        stakingAuRa.address, // _stakingContract
        initialValidators, // _initialMiningAddresses
        initialStakingAddresses, // _initialStakingAddresses
        false // _firstValidatorIsUnremovable
      ).should.be.rejectedWith(ERROR_MSG);
    });
    it('should fail if StakingAuRa contract address is zero', async () => {
      await validatorSetAuRa.initialize(
        blockRewardAuRa.address, // _blockRewardContract
        '0x3000000000000000000000000000000000000001', // _randomContract
        '0x0000000000000000000000000000000000000000', // _stakingContract
        initialValidators, // _initialMiningAddresses
        initialStakingAddresses, // _initialStakingAddresses
        false // _firstValidatorIsUnremovable
      ).should.be.rejectedWith(ERROR_MSG);
    });
    it('should fail if initial mining addresses are empty', async () => {
      await validatorSetAuRa.initialize(
        blockRewardAuRa.address, // _blockRewardContract
        '0x3000000000000000000000000000000000000001', // _randomContract
        stakingAuRa.address, // _stakingContract
        [], // _initialMiningAddresses
        initialStakingAddresses, // _initialStakingAddresses
        false // _firstValidatorIsUnremovable
      ).should.be.rejectedWith(ERROR_MSG);
    });
    it('should fail if already initialized', async () => {
      await validatorSetAuRa.initialize(
        blockRewardAuRa.address, // _blockRewardContract
        '0x3000000000000000000000000000000000000001', // _randomContract
        stakingAuRa.address, // _stakingContract
        initialValidators, // _initialMiningAddresses
        initialStakingAddresses, // _initialStakingAddresses
        false // _firstValidatorIsUnremovable
      ).should.be.fulfilled;
      await validatorSetAuRa.initialize(
        blockRewardAuRa.address, // _blockRewardContract
        '0x3000000000000000000000000000000000000001', // _randomContract
        stakingAuRa.address, // _stakingContract
        initialValidators, // _initialMiningAddresses
        initialStakingAddresses, // _initialStakingAddresses
        false // _firstValidatorIsUnremovable
      ).should.be.rejectedWith(ERROR_MSG);
    });
    it('should fail if the number of mining addresses is not the same as the number of staking ones', async () => {
      const initialStakingAddressesShort = accounts.slice(4, 5 + 1); // accounts[4...5]
      await validatorSetAuRa.initialize(
        blockRewardAuRa.address, // _blockRewardContract
        '0x3000000000000000000000000000000000000001', // _randomContract
        stakingAuRa.address, // _stakingContract
        initialValidators, // _initialMiningAddresses
        initialStakingAddressesShort, // _initialStakingAddresses
        false // _firstValidatorIsUnremovable
      ).should.be.rejectedWith(ERROR_MSG);
    });
    it('should fail if the mining addresses are the same as the staking ones', async () => {
      const initialStakingAddressesShort = accounts.slice(4, 5 + 1); // accounts[4...5]
      await validatorSetAuRa.initialize(
        blockRewardAuRa.address, // _blockRewardContract
        '0x3000000000000000000000000000000000000001', // _randomContract
        stakingAuRa.address, // _stakingContract
        initialValidators, // _initialMiningAddresses
        initialValidators, // _initialStakingAddresses
        false // _firstValidatorIsUnremovable
      ).should.be.rejectedWith(ERROR_MSG);
    });
    it('should fail if some mining address is 0', async () => {
      initialValidators[0] = '0x0000000000000000000000000000000000000000';
      await validatorSetAuRa.initialize(
        blockRewardAuRa.address, // _blockRewardContract
        '0x3000000000000000000000000000000000000001', // _randomContract
        stakingAuRa.address, // _stakingContract
        initialValidators, // _initialMiningAddresses
        initialStakingAddresses, // _initialStakingAddresses
        false // _firstValidatorIsUnremovable
      ).should.be.rejectedWith(ERROR_MSG);
    });
    it('should fail if some staking address is 0', async () => {
      initialStakingAddresses[0] = '0x0000000000000000000000000000000000000000';
      await validatorSetAuRa.initialize(
        blockRewardAuRa.address, // _blockRewardContract
        '0x3000000000000000000000000000000000000001', // _randomContract
        stakingAuRa.address, // _stakingContract
        initialValidators, // _initialMiningAddresses
        initialStakingAddresses, // _initialStakingAddresses
        false // _firstValidatorIsUnremovable
      ).should.be.rejectedWith(ERROR_MSG);
    });
  });

  describe('newValidatorSet()', async () => {
    let initialValidators;
    let initialStakingAddresses;
    let randomAuRa;

    beforeEach(async () => {
      initialValidators = accounts.slice(1, 3 + 1); // accounts[1...3]
      initialStakingAddresses = accounts.slice(4, 6 + 1); // accounts[4...6]

      randomAuRa = await RandomAuRa.new();
      randomAuRa = await AdminUpgradeabilityProxy.new(randomAuRa.address, owner, []);
      randomAuRa = await RandomAuRa.at(randomAuRa.address);

      await validatorSetAuRa.setCurrentBlockNumber(0).should.be.fulfilled;
      await validatorSetAuRa.initialize(
        blockRewardAuRa.address, // _blockRewardContract
        randomAuRa.address, // _randomContract
        stakingAuRa.address, // _stakingContract
        initialValidators, // _initialMiningAddresses
        initialStakingAddresses, // _initialStakingAddresses
        false // _firstValidatorIsUnremovable
      ).should.be.fulfilled;
      await stakingAuRa.setCurrentBlockNumber(0).should.be.fulfilled;
      await stakingAuRa.initialize(
        validatorSetAuRa.address, // _validatorSetContract
        initialStakingAddresses, // _initialStakingAddresses
        web3.utils.toWei('1', 'ether'), // _delegatorMinStake
        web3.utils.toWei('1', 'ether'), // _candidateMinStake
        120954, // _stakingEpochDuration
        0, // _stakingEpochStartBlock
        4320 // _stakeWithdrawDisallowPeriod
      ).should.be.fulfilled;
      await stakingAuRa.setCurrentBlockNumber(120954).should.be.fulfilled;
      await validatorSetAuRa.setCurrentBlockNumber(120954).should.be.fulfilled;
    });
    it('can only be called by BlockReward contract', async () => {
      await validatorSetAuRa.newValidatorSet({from: owner}).should.be.rejectedWith(ERROR_MSG);
      await validatorSetAuRa.setBlockRewardContract(accounts[4]).should.be.fulfilled;
      await validatorSetAuRa.newValidatorSet({from: accounts[4]}).should.be.fulfilled;
    });
    it('should increment the number of staking epoch', async () => {
      (await stakingAuRa.stakingEpoch.call()).should.be.bignumber.equal(new BN(0));
      await validatorSetAuRa.setBlockRewardContract(accounts[4]).should.be.fulfilled;
      await validatorSetAuRa.newValidatorSet({from: accounts[4]}).should.be.fulfilled;
      (await stakingAuRa.stakingEpoch.call()).should.be.bignumber.equal(new BN(1));
    });
    it('should set staking epoch start block', async () => {
      (await stakingAuRa.stakingEpochStartBlock.call()).should.be.bignumber.equal(new BN(0));
      await validatorSetAuRa.setBlockRewardContract(accounts[4]).should.be.fulfilled;
      await validatorSetAuRa.newValidatorSet({from: accounts[4]}).should.be.fulfilled;
      (await stakingAuRa.stakingEpochStartBlock.call()).should.be.bignumber.equal(new BN(120955));
    });
    it('should reset validatorSetApplyBlock', async () => {
      await validatorSetAuRa.setValidatorSetApplyBlock(new BN(1)).should.be.fulfilled;
      (await validatorSetAuRa.validatorSetApplyBlock.call()).should.be.bignumber.equal(new BN(1));
      await validatorSetAuRa.setBlockRewardContract(accounts[4]).should.be.fulfilled;
      await validatorSetAuRa.newValidatorSet({from: accounts[4]}).should.be.fulfilled;
      (await validatorSetAuRa.validatorSetApplyBlock.call()).should.be.bignumber.equal(new BN(0));
    });
    it('should enqueue initial validators', async () => {
      // Emulate calling `finalizeChange()` at network startup
      await validatorSetAuRa.setCurrentBlockNumber(1).should.be.fulfilled;
      (await validatorSetAuRa.initiateChangeAllowed.call()).should.be.equal(true);
      await validatorSetAuRa.setSystemAddress(owner).should.be.fulfilled;
      await validatorSetAuRa.finalizeChange({from: owner}).should.be.fulfilled;
      (await validatorSetAuRa.initiateChangeAllowed.call()).should.be.equal(true);

      // Emulate calling `newValidatorSet()` at the last block of staking epoch
      await stakingAuRa.setCurrentBlockNumber(120954).should.be.fulfilled;
      await validatorSetAuRa.setCurrentBlockNumber(120954).should.be.fulfilled;
      (await validatorSetAuRa.emitInitiateChangeCallable.call()).should.be.equal(false);
      await validatorSetAuRa.setBlockRewardContract(accounts[4]).should.be.fulfilled;
      await validatorSetAuRa.newValidatorSet({from: accounts[4]}).should.be.fulfilled;
      (await validatorSetAuRa.emitInitiateChangeCallable.call()).should.be.equal(true);

      // Emulate calling `emitInitiateChange()` at the beginning of the next staking epoch
      await stakingAuRa.setCurrentBlockNumber(120955).should.be.fulfilled;
      await validatorSetAuRa.setCurrentBlockNumber(120955).should.be.fulfilled;
      const {logs} = await validatorSetAuRa.emitInitiateChange().should.be.fulfilled;
      logs[0].event.should.equal("InitiateChange");
      logs[0].args.newSet.should.be.deep.equal(initialValidators);
      (await validatorSetAuRa.initiateChangeAllowed.call()).should.be.equal(false);
      (await validatorSetAuRa.emitInitiateChangeCallable.call()).should.be.equal(false);

      // Check the returned value of `validatorsToBeFinalized()`
      const queueResult = await validatorSetAuRa.validatorsToBeFinalized.call();
      queueResult[0].should.be.deep.equal(initialValidators);
      queueResult[1].should.be.equal(true);
    });
    it('should enqueue only one validator which has non-empty pool', async () => {
      const stakeUnit = new BN(web3.utils.toWei('1', 'ether'));
      const mintAmount = stakeUnit.mul(new BN(2));

      await validatorSetAuRa.setValidatorSetApplyBlock(1).should.be.fulfilled;
      await stakingAuRa.setCurrentBlockNumber(10).should.be.fulfilled;
      await validatorSetAuRa.setCurrentBlockNumber(10).should.be.fulfilled;

      // Deploy token contract and mint some tokens for the first initial validator
      const erc677Token = await ERC677BridgeTokenRewardable.new("STAKE", "STAKE", 18, {from: owner});
      await erc677Token.mint(initialStakingAddresses[0], mintAmount, {from: owner}).should.be.fulfilled;
      mintAmount.should.be.bignumber.equal(await erc677Token.balanceOf.call(initialStakingAddresses[0]));

      // Pass Staking contract address to ERC677 contract
      await erc677Token.setStakingContract(stakingAuRa.address, {from: owner}).should.be.fulfilled;
      stakingAuRa.address.should.be.equal(await erc677Token.stakingContract.call());

      // Pass ERC677 contract address to Staking contract
      await stakingAuRa.setErc677TokenContract(erc677Token.address, {from: owner}).should.be.fulfilled;
      erc677Token.address.should.be.equal(await stakingAuRa.erc677TokenContract.call());

      // Emulate staking by the first validator into their own pool
      const stakeAmount = stakeUnit.mul(new BN(1));
      await stakingAuRa.setCurrentBlockNumber(100).should.be.fulfilled;
      await validatorSetAuRa.setCurrentBlockNumber(100).should.be.fulfilled;
      await stakingAuRa.stake(initialStakingAddresses[0], stakeAmount, {from: initialStakingAddresses[0]}).should.be.fulfilled;
      stakeAmount.should.be.bignumber.equal(await stakingAuRa.stakeAmount.call(initialStakingAddresses[0], initialStakingAddresses[0]));

      // Emulate calling `newValidatorSet()` at the last block of staking epoch
      await stakingAuRa.setCurrentBlockNumber(120954).should.be.fulfilled;
      await validatorSetAuRa.setCurrentBlockNumber(120954).should.be.fulfilled;
      await validatorSetAuRa.setBlockRewardContract(accounts[4]).should.be.fulfilled;
      await validatorSetAuRa.newValidatorSet({from: accounts[4]}).should.be.fulfilled;

      // Check the returned value of `getPendingValidators()`
      (await validatorSetAuRa.getPendingValidators.call()).should.be.deep.equal([initialValidators[0]]);
    });
    it('should enqueue unremovable validator anyway', async () => {
      validatorSetAuRa = await ValidatorSetAuRa.new();
      validatorSetAuRa = await AdminUpgradeabilityProxy.new(validatorSetAuRa.address, owner, []);
      validatorSetAuRa = await ValidatorSetAuRa.at(validatorSetAuRa.address);

      stakingAuRa = await StakingAuRa.new();
      stakingAuRa = await AdminUpgradeabilityProxy.new(stakingAuRa.address, owner, []);
      stakingAuRa = await StakingAuRa.at(stakingAuRa.address);

      await validatorSetAuRa.setCurrentBlockNumber(0).should.be.fulfilled;
      await validatorSetAuRa.initialize(
        blockRewardAuRa.address, // _blockRewardContract
        randomAuRa.address, // _randomContract
        stakingAuRa.address, // _stakingContract
        initialValidators, // _initialMiningAddresses
        initialStakingAddresses, // _initialStakingAddresses
        true // _firstValidatorIsUnremovable
      ).should.be.fulfilled;

      await stakingAuRa.setCurrentBlockNumber(0).should.be.fulfilled;
      await stakingAuRa.initialize(
        validatorSetAuRa.address, // _validatorSetContract
        initialStakingAddresses, // _initialStakingAddresses
        web3.utils.toWei('1', 'ether'), // _delegatorMinStake
        web3.utils.toWei('1', 'ether'), // _candidateMinStake
        120954, // _stakingEpochDuration
        0, // _stakingEpochStartBlock
        4320 // _stakeWithdrawDisallowPeriod
      ).should.be.fulfilled;
      await stakingAuRa.setValidatorSetAddress(validatorSetAuRa.address).should.be.fulfilled;

      const stakeUnit = new BN(web3.utils.toWei('1', 'ether'));
      const mintAmount = stakeUnit.mul(new BN(2));

      await validatorSetAuRa.setValidatorSetApplyBlock(1).should.be.fulfilled;
      await stakingAuRa.setCurrentBlockNumber(10).should.be.fulfilled;
      await validatorSetAuRa.setCurrentBlockNumber(10).should.be.fulfilled;

      // Deploy token contract and mint some tokens for the second initial validator
      const erc677Token = await ERC677BridgeTokenRewardable.new("STAKE", "STAKE", 18, {from: owner});
      await erc677Token.mint(initialStakingAddresses[1], mintAmount, {from: owner}).should.be.fulfilled;
      mintAmount.should.be.bignumber.equal(await erc677Token.balanceOf.call(initialStakingAddresses[1]));

      // Pass Staking contract address to ERC677 contract
      await erc677Token.setStakingContract(stakingAuRa.address, {from: owner}).should.be.fulfilled;
      stakingAuRa.address.should.be.equal(await erc677Token.stakingContract.call());

      // Pass ERC677 contract address to Staking contract
      await stakingAuRa.setErc677TokenContract(erc677Token.address, {from: owner}).should.be.fulfilled;
      erc677Token.address.should.be.equal(await stakingAuRa.erc677TokenContract.call());

      // Emulate staking by the second validator into their own pool
      const stakeAmount = stakeUnit.mul(new BN(1));
      await stakingAuRa.setCurrentBlockNumber(100).should.be.fulfilled;
      await validatorSetAuRa.setCurrentBlockNumber(100).should.be.fulfilled;
      await stakingAuRa.stake(initialStakingAddresses[1], stakeAmount, {from: initialStakingAddresses[1]}).should.be.fulfilled;
      stakeAmount.should.be.bignumber.equal(await stakingAuRa.stakeAmount.call(initialStakingAddresses[1], initialStakingAddresses[1]));

      // Emulate calling `newValidatorSet()` at the last block of staking epoch
      await stakingAuRa.setCurrentBlockNumber(120954).should.be.fulfilled;
      await validatorSetAuRa.setCurrentBlockNumber(120954).should.be.fulfilled;
      await validatorSetAuRa.setBlockRewardContract(accounts[4]).should.be.fulfilled;
      await validatorSetAuRa.newValidatorSet({from: accounts[4]}).should.be.fulfilled;

      // Check the returned value of `getPendingValidators()`
      const unremovableStakingAddress = await validatorSetAuRa.unremovableValidator.call();
      const unremovableMiningAddress = await validatorSetAuRa.miningByStakingAddress.call(unremovableStakingAddress);
      (await validatorSetAuRa.getPendingValidators.call()).should.be.deep.equal([
        unremovableMiningAddress,
        initialValidators[1]
      ]);

      // Check the current active pools
      (await stakingAuRa.getPools.call()).should.be.deep.equal([
        unremovableStakingAddress,
        initialStakingAddresses[1]
      ]);
    });
    it('should choose validators randomly', async () => {
      const stakingAddresses = accounts.slice(7, 29 + 1); // accounts[7...29]
      let miningAddresses = [];

      for (let i = 0; i < stakingAddresses.length; i++) {
        // Generate new candidate mining address
        let candidateMiningAddress = '0x';
        for (let i = 0; i < 20; i++) {
          let randomByte = random(0, 255).toString(16);
          if (randomByte.length % 2) {
            randomByte = '0' + randomByte;
          }
          candidateMiningAddress += randomByte;
        }
        miningAddresses.push(candidateMiningAddress.toLowerCase());
      }

      const stakeUnit = new BN(web3.utils.toWei('1', 'ether'));
      const mintAmount = stakeUnit.mul(new BN(100));

      await validatorSetAuRa.setValidatorSetApplyBlock(1).should.be.fulfilled;
      await stakingAuRa.setCurrentBlockNumber(20).should.be.fulfilled;
      await validatorSetAuRa.setCurrentBlockNumber(20).should.be.fulfilled;

      // Deploy token contract and mint tokens for the candidates
      const erc677Token = await ERC677BridgeTokenRewardable.new("STAKE", "STAKE", 18, {from: owner});
      for (let i = 0; i < stakingAddresses.length; i++) {
        await erc677Token.mint(stakingAddresses[i], mintAmount, {from: owner}).should.be.fulfilled;
        mintAmount.should.be.bignumber.equal(await erc677Token.balanceOf.call(stakingAddresses[i]));
      }

      // Pass Staking contract address to ERC677 contract
      await erc677Token.setStakingContract(stakingAuRa.address, {from: owner}).should.be.fulfilled;
      stakingAuRa.address.should.be.equal(await erc677Token.stakingContract.call());

      // Pass ERC677 contract address to Staking contract
      await stakingAuRa.setErc677TokenContract(erc677Token.address, {from: owner}).should.be.fulfilled;
      erc677Token.address.should.be.equal(await stakingAuRa.erc677TokenContract.call());

      // Emulate staking by the candidates into their own pool
      await stakingAuRa.setCurrentBlockNumber(30).should.be.fulfilled;
      await validatorSetAuRa.setCurrentBlockNumber(30).should.be.fulfilled;
      for (let i = 0; i < stakingAddresses.length; i++) {
        const stakeAmount = stakeUnit.mul(new BN(i + 1));
        await stakingAuRa.addPool(stakeAmount, miningAddresses[i], {from: stakingAddresses[i]}).should.be.fulfilled;
        stakeAmount.should.be.bignumber.equal(await stakingAuRa.stakeAmount.call(stakingAddresses[i], stakingAddresses[i]));
      }

      // Check pools of the new candidates
      (await stakingAuRa.getPoolsToBeElected.call()).should.be.deep.equal(stakingAddresses);
      const poolsLikelihood = await stakingAuRa.getPoolsLikelihood.call();
      let likelihoodSum = new BN(0);
      for (let i = 0; i < stakingAddresses.length; i++) {
        const poolLikelihood = stakeUnit.mul(new BN(i + 1));
        poolsLikelihood[0][i].should.be.bignumber.equal(new BN(poolLikelihood));
        likelihoodSum = likelihoodSum.add(poolLikelihood);
      }
      poolsLikelihood[1].should.be.bignumber.equal(new BN(likelihoodSum));

      // Generate a random seed
      (await randomAuRa.currentSeed.call()).should.be.bignumber.equal(new BN(0));
      await randomAuRa.setCurrentBlockNumber(0).should.be.fulfilled;
      await randomAuRa.initialize(114, validatorSetAuRa.address).should.be.fulfilled;
      let secretNumbers = [];
      let seed = 0;
      for (let i = 0; i < initialValidators.length; i++) {
        const secretNumber = random(1000000, 2000000);
        await randomAuRa.setCurrentBlockNumber(40 + i).should.be.fulfilled;
        await randomAuRa.setCoinbase(initialValidators[i]).should.be.fulfilled;
<<<<<<< HEAD
        const numberHash = web3.utils.soliditySha3(new BN(secretNumber));
        await randomAuRa.commitHash(numberHash, [1 + i, 2 + i, 3 + i], {from: initialValidators[i]}).should.be.fulfilled;
=======
        const secretNumberHash = web3.utils.soliditySha3(new BN(secretNumber));
        await randomAuRa.commitHash(secretNumberHash, [1 + i, 2 + i, 3 + i], {from: initialValidators[i]}).should.be.fulfilled;
>>>>>>> 437ed952
        secretNumbers.push(secretNumber);
        seed ^= secretNumber;
      }
      for (let i = 0; i < initialValidators.length; i++) {
        const secretNumber = secretNumbers[i];
        await randomAuRa.setCurrentBlockNumber(60 + i).should.be.fulfilled;
        await randomAuRa.setCoinbase(initialValidators[i]).should.be.fulfilled;
        await randomAuRa.revealNumber(new BN(secretNumber), {from: initialValidators[i]}).should.be.fulfilled;
      }
      (await randomAuRa.currentSeed.call()).should.be.bignumber.equal(new BN(seed));

      // Emulate calling `newValidatorSet()` at the last block of staking epoch
      await stakingAuRa.setCurrentBlockNumber(120954).should.be.fulfilled;
      await validatorSetAuRa.setCurrentBlockNumber(120954).should.be.fulfilled;
      await randomAuRa.setCurrentBlockNumber(120954).should.be.fulfilled;
      await validatorSetAuRa.setBlockRewardContract(accounts[4]).should.be.fulfilled;
      await validatorSetAuRa.newValidatorSet({from: accounts[4]}).should.be.fulfilled;

      const newValidators = await validatorSetAuRa.getPendingValidators.call();

      newValidators.length.should.be.equal((await validatorSetAuRa.MAX_VALIDATORS.call()).toNumber());

      for (let i = 0; i < newValidators.length; i++) {
        miningAddresses.indexOf(newValidators[i].toLowerCase()).should.be.gte(0);
      }
    });
    it('should choose validators randomly but leave an unremovable validator', async () => {
      validatorSetAuRa = await ValidatorSetAuRa.new();
      validatorSetAuRa = await AdminUpgradeabilityProxy.new(validatorSetAuRa.address, owner, []);
      validatorSetAuRa = await ValidatorSetAuRa.at(validatorSetAuRa.address);

      stakingAuRa = await StakingAuRa.new();
      stakingAuRa = await AdminUpgradeabilityProxy.new(stakingAuRa.address, owner, []);
      stakingAuRa = await StakingAuRa.at(stakingAuRa.address);

      await validatorSetAuRa.setCurrentBlockNumber(0).should.be.fulfilled;
      await validatorSetAuRa.initialize(
        blockRewardAuRa.address, // _blockRewardContract
        randomAuRa.address, // _randomContract
        stakingAuRa.address, // _stakingContract
        initialValidators, // _initialMiningAddresses
        initialStakingAddresses, // _initialStakingAddresses
        true // _firstValidatorIsUnremovable
      ).should.be.fulfilled;

      await stakingAuRa.setCurrentBlockNumber(0).should.be.fulfilled;
      await stakingAuRa.initialize(
        validatorSetAuRa.address, // _validatorSetContract
        initialStakingAddresses, // _initialStakingAddresses
        web3.utils.toWei('1', 'ether'), // _delegatorMinStake
        web3.utils.toWei('1', 'ether'), // _candidateMinStake
        120954, // _stakingEpochDuration
        0, // _stakingEpochStartBlock
        4320 // _stakeWithdrawDisallowPeriod
      ).should.be.fulfilled;
      await stakingAuRa.setValidatorSetAddress(validatorSetAuRa.address).should.be.fulfilled;

      const stakingAddresses = accounts.slice(7, 25 + 1); // accounts[7...25]
      let miningAddresses = [];

      for (let i = 0; i < stakingAddresses.length; i++) {
        // Generate new candidate mining address
        let candidateMiningAddress = '0x';
        for (let i = 0; i < 20; i++) {
          let randomByte = random(0, 255).toString(16);
          if (randomByte.length % 2) {
            randomByte = '0' + randomByte;
          }
          candidateMiningAddress += randomByte;
        }
        miningAddresses.push(candidateMiningAddress.toLowerCase());
      }

      const stakeUnit = new BN(web3.utils.toWei('1', 'ether'));
      const mintAmount = stakeUnit.mul(new BN(100));

      await validatorSetAuRa.setValidatorSetApplyBlock(1).should.be.fulfilled;
      await validatorSetAuRa.setCurrentBlockNumber(20).should.be.fulfilled;
      await stakingAuRa.setCurrentBlockNumber(20).should.be.fulfilled;

      // Deploy token contract and mint tokens for the candidates
      const erc677Token = await ERC677BridgeTokenRewardable.new("STAKE", "STAKE", 18, {from: owner});
      for (let i = 0; i < stakingAddresses.length; i++) {
        await erc677Token.mint(stakingAddresses[i], mintAmount, {from: owner}).should.be.fulfilled;
        mintAmount.should.be.bignumber.equal(await erc677Token.balanceOf.call(stakingAddresses[i]));
      }

      // Pass Staking contract address to ERC677 contract
      await erc677Token.setStakingContract(stakingAuRa.address, {from: owner}).should.be.fulfilled;
      stakingAuRa.address.should.be.equal(await erc677Token.stakingContract.call());

      // Pass ERC677 contract address to Staking contract
      await stakingAuRa.setErc677TokenContract(erc677Token.address, {from: owner}).should.be.fulfilled;
      erc677Token.address.should.be.equal(await stakingAuRa.erc677TokenContract.call());

      // Emulate staking by the candidates into their own pool
      (await stakingAuRa.getPoolsToBeElected.call()).length.should.be.equal(0);
      await stakingAuRa.setCurrentBlockNumber(30).should.be.fulfilled;
      await validatorSetAuRa.setCurrentBlockNumber(30).should.be.fulfilled;
      for (let i = 0; i < stakingAddresses.length; i++) {
        const stakeAmount = stakeUnit.mul(new BN(i + 1));
        await stakingAuRa.addPool(stakeAmount, miningAddresses[i], {from: stakingAddresses[i]}).should.be.fulfilled;
        stakeAmount.should.be.bignumber.equal(await stakingAuRa.stakeAmount.call(stakingAddresses[i], stakingAddresses[i]));
      }

      // Check pools of the new candidates
      (await stakingAuRa.getPoolsToBeElected.call()).should.be.deep.equal(stakingAddresses);
      const poolsLikelihood = await stakingAuRa.getPoolsLikelihood.call();
      let likelihoodSum = new BN(0);
      for (let i = 0; i < stakingAddresses.length; i++) {
        const poolLikelihood = stakeUnit.mul(new BN(i + 1));
        poolsLikelihood[0][i].should.be.bignumber.equal(new BN(poolLikelihood));
        likelihoodSum = likelihoodSum.add(poolLikelihood);
      }
      poolsLikelihood[1].should.be.bignumber.equal(new BN(likelihoodSum));

      // Generate a random seed
      (await randomAuRa.currentSeed.call()).should.be.bignumber.equal(new BN(0));
      await randomAuRa.setCurrentBlockNumber(0).should.be.fulfilled;
      await randomAuRa.initialize(114, validatorSetAuRa.address).should.be.fulfilled;
      let secretNumbers = [];
      let seed = 0;
      for (let i = 0; i < initialValidators.length; i++) {
        const secretNumber = random(1000000, 2000000);
        await randomAuRa.setCurrentBlockNumber(40 + i).should.be.fulfilled;
        await randomAuRa.setCoinbase(initialValidators[i]).should.be.fulfilled;
<<<<<<< HEAD
        const numberHash = web3.utils.soliditySha3(new BN(secretNumber));
        await randomAuRa.commitHash(numberHash, [1 + i, 2 + i, 3 + i], {from: initialValidators[i]}).should.be.fulfilled;
=======
        const secretNumberHash = web3.utils.soliditySha3(new BN(secretNumber));
        await randomAuRa.commitHash(secretNumberHash, [1 + i, 2 + i, 3 + i], {from: initialValidators[i]}).should.be.fulfilled;
>>>>>>> 437ed952
        secretNumbers.push(secretNumber);
        seed ^= secretNumber;
      }
      for (let i = 0; i < initialValidators.length; i++) {
        const secretNumber = secretNumbers[i];
        await randomAuRa.setCurrentBlockNumber(60 + i).should.be.fulfilled;
        await randomAuRa.setCoinbase(initialValidators[i]).should.be.fulfilled;
        await randomAuRa.revealNumber(new BN(secretNumber), {from: initialValidators[i]}).should.be.fulfilled;
      }
      (await randomAuRa.currentSeed.call()).should.be.bignumber.equal(new BN(seed));

      // Emulate calling `newValidatorSet()` at the last block of staking epoch
      await stakingAuRa.setCurrentBlockNumber(120954).should.be.fulfilled;
      await validatorSetAuRa.setCurrentBlockNumber(120954).should.be.fulfilled;
      await randomAuRa.setCurrentBlockNumber(120954).should.be.fulfilled;
      await validatorSetAuRa.setBlockRewardContract(accounts[4]).should.be.fulfilled;
      await validatorSetAuRa.newValidatorSet({from: accounts[4]}).should.be.fulfilled;

      const newValidators = await validatorSetAuRa.getPendingValidators.call();

      newValidators.length.should.be.equal((await validatorSetAuRa.MAX_VALIDATORS.call()).toNumber());

      newValidators[0].toLowerCase().should.be.equal(initialValidators[0].toLowerCase());
      for (let i = 1; i < newValidators.length; i++) {
        miningAddresses.indexOf(newValidators[i].toLowerCase()).should.be.gte(0);
      }
    });
  });

  describe('_getRandomIndex()', async () => {
    it('should return an adjusted index for defined inputs', async () => {
      const likelihood = [100, 200, 300, 400, 500, 600, 700];
      const likelihoodSum = 2800;

      const randomNumbers = [
        '102295698372522486450340395642197401505767984240419462599162533279732332782651',
        '88025212233336166694158733213902358522896299602970367772879732461395027846748',
        '3523742620359620556816465264713466573401040793358132246666974190393877305106',
        '114287137201841041676259866712650409340573048931079410295991941812580890362241',
        '56538372295469756217105752313834104791610579310176881601739166767736723828094',
        '68894736484717464620468052267132544577303666765971723802696502263332160676293',
        '2687897135972768982863977619384943065126168850144103674632415860805119241205',
        '24156724137176021809787734003047081984697808114992466341401603861146655392651',
        '25832498784249909278064625550198896956883678749506959657822549797979716953904',
        '83427681337508775305223983109488324606217343189389013271254642438269351755393',
        '89240493523877502173991078619437290376114395569336992401719662797476983687349',
        '32853052436845401068458327441561229850088309385635363390209017592145381901382',
        '92757373761302092632106569748694156597982600321652929951701742642022538783264',
        '67100691778885672569176318615234924603932468421815258024949536088416049543990',
        '39719159917163831412538990465342603972769478329347733852265531421865718849185',
        '11999966582708588347446743916419096256885726657832588083780562629766444127924',
        '3010033826674280221348240369209662207451628800231593904185251036266265501228',
        '104413946901985991618369747356151891708096310010480784960228664399399331870677',
        '46702964557713889464151228598162726133335720586871289696077799307058716500554',
        '33559859380160476336881942583444222658690349088979267802639562440185523997062',
        '88164666426323367273712257076795707964138351637743196085165838265474516578736',
        '65103249564951811056118667152373579848051986877071782497698315108889906670108',
        '72821055933320812937250747090735048382600804178995301517010109398983401788049',
        '99208478519263809245343193866271416846250644213811563487317845411846195381743',
        '43244103797891865076724512787658122057625989128787310921522570707520428148373',
        '52593213271200799069017680398601742889781965771702477275560701649706236275690',
        '108328978994570005091822140894920607469753367145808907051759972778893235527605',
        '106243412807859477512275680165822018408062239633748780895951018757528890023894',
        '100523913914531030393977247260355055750370476166866773273692522317156719075854',
        '77022898496333694502068353640750783584648231690398908206984568236564244491382',
        '41979375344302562213493428021758696472517069655026004024762400804791650208434',
        '43628854778068621724043940318620457362856035361685143045720331752230463022095',
        '82285705897178482139228255154026207979788495615016066666460634531254361700322',
        '103033773949537101659963963063505003708388612890360333986921649759562312839480',
        '90770865318369187790230484859485855456585867208388117002983261502339419006204',
        '26815346888796872071397186407189158071870764013785636988299203117345299034401',
        '109773710075222485244630344395494360152079130725134468924787713882051145672746',
        '39403951878453528586564883635284384469843277424612617097230872271502436953145',
        '39389791094920594224321489203186955206743847893381281919090308687926471241472',
        '93046390131440905160726040276266392159114510166775585212343442741436904797202',
        '54170062802343058895719474837092940503100946361183675631561437940603180035660',
        '47885497876255822026761249333701662294944183779830405146054765546172721805412',
        '85784108075793984715971258928372040611210416723184976507035355612383079708374',
        '975231504725199172058136797192737545453371688771241516140759234478419802859',
        '11221695937635509523634019528204860046172097301950632766664824992008610905586',
        '107436738580825641164015325500403818249158286517547805162070908854567423888257',
        '95131259382133028521920698684605162235171126887687165345810768990116888018363',
        '32093301002413573589394148587673090493082958864884746627245068789892859808298',
        '88877363243051860109462313934196367092545400665058685614791669873785662729846',
        '93303263974274844888269460050007671790319652816365815159843581987373074921653',
        '2838589525588108250288537685649588904049605284200358625857231445075798244256',
        '103440835631677484504289133413857661716343392137124352829588867199056428014608',
        '14834897586325978641677634740309984613791219233942292334268919899179999089427',
        '90592739484283286958273216485369225962659619600146792320515852466657598765134',
        '90009074497738073685802439049113289828004402439066889514902444182938602209126',
        '85446725415529547155742409866805383130577708568559028346751611699611011965692',
        '65338189934805816499720020632343445443773750636821931638972192112064593536084',
        '68894736484717464620468052267132544577303666765971723802696502263332160676293',
        '97038415570065070631636413689846636057583460394114803408406438433553572855219',
        '37174481483698717274508692458943206319646761313668452904666599193190263829226',
        '83293654371769887530231273428029838254071141275752836966434884009154334272471',
        '61550675608757547480427728231220369062183692943133553616606393063245090570238',
        '106310422063868805710005503758389364559077338757562463680315994157927102319153',
        '92316372422720713132834387635796571697148072536922335291921606080588893618074',
        '38851776122105484438816516456270700216579032737823857667223570744638236996564',
        '91931610975789749530771289631457740460089882038525235577892199819123862300768',
        '12584022001269166953738601736475241704543867143251821698991913500991013184565',
        '93838766957989869741843637162267026686800430761690851182846725406625910762822',
        '37527235859951512630084295239070248050772227070293275276310077413880965859648',
        '10029852584219766552202521629257119585310608286735288902896374319246007520547',
        '100531592418921996440959660218081004075084077325762235445092461282455443776592',
        '70360301780279317294526696738122950206853248320606760459000212639207738599755',
        '42615335097200622363427787014986340987435795544127844838513465698022325549070',
        '97179166642841831901710211011434773821974291088367923187565757087014715556023',
        '35700707592987123768295375654492959504360595047325542190366022889869127210877',
        '61466192968763487567230878115575886253903086088440811010550926385451886494782',
        '21081112160100882571933565571444206767966165752831043953100274757688624040309',
        '43600512080977603081232319401589971747578355235034101951568657558733599985311',
        '93046390131440905160726040276266392159114510166775585212343442741436904797202',
        '78166256786997532299895132208906760280082009588209678686600716400062852428405',
        '13222897386810906888619556934369590110383618401108006840064914837471049962790',
        '1578602856830276566247637536764056525646602601434018088262687436606906368471',
        '71251492413200829753765707207416712328940017555460320629775672005788805406038',
        '49473946423701235119114128891150684565057594399210078568622426111576160796776',
        '2795241924893775962338639421462660396880272895841450532860602370352763967428',
        '1368176909817681289535734912268540340083367565311628960255594700153503166951',
        '102261823055652808807641282805776330377598366626091044675628029769297795448573',
        '98333942429624994334088114537313280633768758375747170937650280702106049631163',
        '101084934713827664963652249459825932313523258148511708462071053005419555774093',
        '100436038107430274336090680869036994691021844216896199595301884506738559689882',
        '21029750837416702025158549833474322060763342167147939813379699113300579329884',
        '41747798356210327951828864606739475704670278732672411923226952550562810994269',
        '48797956882581040238328998452706637312526017192747728857965049344578930185689',
        '84075528317472161332110783338824603002333331699958015220146204384887016317460',
        '109137764198542875397010922573213806461038404637611535658969502477953977062158',
        '80035044963460208738839148866504952156311667250384896327472835098317653499856',
        '17617865953480899987668249746368539050669466120508322054265245207241748794585',
        '85801402425178001324027499648440415057772242639989974198794870373495420146359',
        '54552824519765246569647140014258846853726582476686673581485232345599309803850',
        '50071681440615794591592854304870967989140492470769568917917087979516067576429'
      ];

      const sampleIndexes = [
        3, 6, 6, 2, 2, 6, 1, 4, 5, 3, 3, 6, 2, 6, 0, 2, 6, 3, 6, 0, 2, 3, 5, 6, 5,
        4, 4, 5, 4, 6, 6, 4, 6, 2, 5, 4, 3, 3, 3, 5, 5, 4, 3, 0, 6, 2, 3, 6, 6, 2,
        4, 2, 6, 6, 0, 5, 6, 6, 6, 6, 6, 4, 6, 4, 5, 2, 6, 5, 3, 5, 3, 6, 3, 6, 2,
        1, 5, 4, 5, 5, 5, 1, 4, 6, 6, 6, 3, 4, 1, 3, 5, 4, 4, 4, 6, 4, 4, 2, 5, 6
      ];

      let results = [];
      for (let i = 0; i < randomNumbers.length; i++) {
        const index = await validatorSetAuRa.getRandomIndex.call(
          likelihood,
          likelihoodSum,
          randomNumbers[i]
        );
        results.push(index.toNumber());
      }

      results.should.be.deep.equal(sampleIndexes);
    });

    it('should always return an index within the input array size', async () => {
      for (let i = 0; i < 100; i++) {
        const size = random(19, 100);

        let likelihood = [];
        let likelihoodSum = 0;
        for (let j = 0; j < size; j++) {
          const randomLikelihood = random(100, 1000);
          likelihood.push(randomLikelihood);
          likelihoodSum += randomLikelihood;
        }

        let currentSize = size;
        let randomNumber = random(0, Number.MAX_SAFE_INTEGER);
        for (let j = 0; j < size; j++) {
          const index = await validatorSetAuRa.getRandomIndex.call(
            likelihood,
            likelihoodSum,
            randomNumber
          );
          (index < currentSize).should.be.equal(true);
          likelihoodSum -= likelihood[index];
          likelihood[index] = likelihood[currentSize - 1];
          currentSize--;
          randomNumber = new BN(web3.utils.soliditySha3(randomNumber).slice(2), 16);
        }
      }
    });

    it('should return indexes according to given likelihood', async () => {
      const repeats = 2000;
      const maxFluctuation = 2; // percents, +/-

      const stakeAmounts = [
        170000, // 17%
        130000, // 13%
        10000,  // 1%
        210000, // 21%
        90000,  // 9%
        60000,  // 6%
        0,      // 0%
        100000, // 10%
        40000,  // 4%
        140000, // 14%
        30000,  // 3%
        0,      // 0%
        20000   // 2%
      ];

      const stakeAmountsTotal = stakeAmounts.reduce((accumulator, value) => accumulator + value);
      const stakeAmountsExpectedShares = stakeAmounts.map((value) => parseInt(value / stakeAmountsTotal * 100));
      let indexesStats = stakeAmounts.map(() => 0);

      for (let i = 0; i < repeats; i++) {
        const index = await validatorSetAuRa.getRandomIndex.call(
          stakeAmounts,
          stakeAmountsTotal,
          random(0, Number.MAX_SAFE_INTEGER)
        );
        indexesStats[index.toNumber()]++;
      }

      const stakeAmountsRandomShares = indexesStats.map((value) => Math.round(value / repeats * 100));

      //console.log(stakeAmountsExpectedShares);
      //console.log(stakeAmountsRandomShares);

      stakeAmountsRandomShares.forEach((value, index) => {
        if (stakeAmountsExpectedShares[index] == 0) {
          value.should.be.equal(0);
        } else {
          Math.abs(stakeAmountsExpectedShares[index] - value).should.be.most(maxFluctuation);
        }
      });
    });
  });

  // TODO: ...add other tests...
});

function random(low, high) {
  return Math.floor(Math.random() * (high - low) + low);
}<|MERGE_RESOLUTION|>--- conflicted
+++ resolved
@@ -670,13 +670,8 @@
         const secretNumber = random(1000000, 2000000);
         await randomAuRa.setCurrentBlockNumber(40 + i).should.be.fulfilled;
         await randomAuRa.setCoinbase(initialValidators[i]).should.be.fulfilled;
-<<<<<<< HEAD
-        const numberHash = web3.utils.soliditySha3(new BN(secretNumber));
-        await randomAuRa.commitHash(numberHash, [1 + i, 2 + i, 3 + i], {from: initialValidators[i]}).should.be.fulfilled;
-=======
         const secretNumberHash = web3.utils.soliditySha3(new BN(secretNumber));
         await randomAuRa.commitHash(secretNumberHash, [1 + i, 2 + i, 3 + i], {from: initialValidators[i]}).should.be.fulfilled;
->>>>>>> 437ed952
         secretNumbers.push(secretNumber);
         seed ^= secretNumber;
       }
@@ -803,13 +798,8 @@
         const secretNumber = random(1000000, 2000000);
         await randomAuRa.setCurrentBlockNumber(40 + i).should.be.fulfilled;
         await randomAuRa.setCoinbase(initialValidators[i]).should.be.fulfilled;
-<<<<<<< HEAD
-        const numberHash = web3.utils.soliditySha3(new BN(secretNumber));
-        await randomAuRa.commitHash(numberHash, [1 + i, 2 + i, 3 + i], {from: initialValidators[i]}).should.be.fulfilled;
-=======
         const secretNumberHash = web3.utils.soliditySha3(new BN(secretNumber));
         await randomAuRa.commitHash(secretNumberHash, [1 + i, 2 + i, 3 + i], {from: initialValidators[i]}).should.be.fulfilled;
->>>>>>> 437ed952
         secretNumbers.push(secretNumber);
         seed ^= secretNumber;
       }
