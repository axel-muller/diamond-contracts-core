import { ethers, network, upgrades } from "hardhat";

import {
    BlockRewardHbbftCoinsMock,
    AdminUpgradeabilityProxy,
    RandomHbbftMock,
    ValidatorSetHbbftMock,
    StakingHbbftCoinsMock,
    KeyGenHistory,
    IStakingHbbft
} from "../src/types";

import fp from 'lodash/fp';
import { BigNumber} from "ethers";
import { TransactionResponse } from '@ethersproject/providers'
import { SignerWithAddress } from "@nomiclabs/hardhat-ethers/signers";
import { Permission } from "./testhelpers/Permission";

require('chai')
    .use(require('chai-as-promised'))
    .use(require('chai-bn')(BigNumber))
    .should();

// delegatecall are a problem for truffle debugger
// therefore it makes sense to use a proxy for automated testing to have the proxy testet.
// and to not use it if specific transactions needs to get debugged,
// like truffle `debug 0xabc`.
const useUpgradeProxy = !(process.env.CONTRACTS_NO_UPGRADE_PROXY == 'true');
console.log('useUpgradeProxy:', useUpgradeProxy);

//smart contracts
let blockRewardHbbft: BlockRewardHbbftCoinsMock;
let adminUpgradeabilityProxy: AdminUpgradeabilityProxy;
let validatorSetHbbft: ValidatorSetHbbftMock;
let vaidatorSetPermission: Permission<ValidatorSetHbbftMock>
let stakingHbbft: StakingHbbftCoinsMock;
let keyGenHistory: KeyGenHistory;
let randomHbbft: RandomHbbftMock;


//addresses
let owner: SignerWithAddress;
let accounts: SignerWithAddress[];
<<<<<<< HEAD
=======
let initialValidatorsPubKeys: string[];
let initialValidatorsIpAddresses: string[];
let initialValidators: string[];
let initialStakingAddresses: string[];
let accountAddresses: string[];
>>>>>>> 68111b51

//consts
// one epoch in 1 day.
const stakingFixedEpochDuration = BigNumber.from(86400);
// the transition time window is 1 hour.
const stakingTransitionTimeframeLength = BigNumber.from(3600);
const stakingWithdrawDisallowPeriod = BigNumber.from(1);
const MIN_STAKE = BigNumber.from(ethers.utils.parseEther('1'));
const MAX_STAKE = BigNumber.from(ethers.utils.parseEther('100000'));

let initialValidatorsPubKeys: string[];
let initialValidatorsIpAddresses: string[];

let initialValidators: string[];
let initialStakingAddresses: string[];

let randomHbbft: RandomHbbftMock;
let accountAddresses: string[];

describe('ValidatorSetHbbft', () => {


    beforeEach(async () => {
        [owner, ...accounts] = await ethers.getSigners();

        accountAddresses = accounts.map(item => item.address);

        const AdminUpgradeabilityProxyFactory = await ethers.getContractFactory("AdminUpgradeabilityProxy")

        // Deploy ValidatorSet contract
        const ValidatorSetFactory = await ethers.getContractFactory("ValidatorSetHbbftMock");
        validatorSetHbbft = await ValidatorSetFactory.deploy() as ValidatorSetHbbftMock;
        if (useUpgradeProxy) {
            adminUpgradeabilityProxy = await AdminUpgradeabilityProxyFactory.deploy(validatorSetHbbft.address, owner.address, []);
            validatorSetHbbft = await ethers.getContractAt("ValidatorSetHbbftMock", adminUpgradeabilityProxy.address);
        }

        // Certifier
        // CertifierHbbft
        const certifierFactory = await ethers.getContractFactory("CertifierHbbft");
        const certifier = await certifierFactory.deploy();

        // Deploy TxPermission contract
        const TxPermissionFactory = await ethers.getContractFactory("TxPermissionHbbft");
        let txPermission = await TxPermissionFactory.deploy();
        if (useUpgradeProxy) {
            adminUpgradeabilityProxy = await AdminUpgradeabilityProxyFactory.deploy(txPermission.address, owner.address, []);
            txPermission = await ethers.getContractAt("TxPermissionHbbft", adminUpgradeabilityProxy.address);
        }

        // Deploy BlockRewardHbbft contract
        const BlockRewardHbbftFactory = await ethers.getContractFactory("BlockRewardHbbftCoinsMock");
        blockRewardHbbft = await BlockRewardHbbftFactory.deploy() as BlockRewardHbbftCoinsMock;
        if (useUpgradeProxy) {
            adminUpgradeabilityProxy = await AdminUpgradeabilityProxyFactory.deploy(blockRewardHbbft.address, owner.address, []);
            blockRewardHbbft = await ethers.getContractAt("BlockRewardHbbftCoinsMock", adminUpgradeabilityProxy.address);
        }

        // Deploy BlockRewardHbbft contract
        const StakingHbbftFactory = await ethers.getContractFactory("StakingHbbftCoinsMock");
        stakingHbbft = await StakingHbbftFactory.deploy() as StakingHbbftCoinsMock;
        if (useUpgradeProxy) {
            adminUpgradeabilityProxy = await AdminUpgradeabilityProxyFactory.deploy(stakingHbbft.address, owner.address, []);
            stakingHbbft = await ethers.getContractAt("StakingHbbftCoinsMock", adminUpgradeabilityProxy.address);
        }


        // key gen history functions are not testet here, so we can use a address without implementation.
        const keyGenHistoryFake = "0x8000000000000000000000000000000000000001";

        // initialize txPermission contract.
        await txPermission.initialize([],certifier.address, validatorSetHbbft.address, keyGenHistoryFake);
        vaidatorSetPermission = new Permission(txPermission, validatorSetHbbft, false);


        await increaseTime(1);

        // The following private keys belong to the accounts 1-3, fixed by using the "--mnemonic" option when starting ganache.
        // const initialValidatorsPrivKeys = ["0x272b8400a202c08e23641b53368d603e5fec5c13ea2f438bce291f7be63a02a7", "0xa8ea110ffc8fe68a069c8a460ad6b9698b09e21ad5503285f633b3ad79076cf7", "0x5da461ff1378256f69cb9a9d0a8b370c97c460acbe88f5d897cb17209f891ffc"];
        // Public keys corresponding to the three private keys above.
        initialValidatorsPubKeys = fp.flatMap((x: string) => [x.substring(0, 66), '0x' + x.substring(66, 130)])
            (['0x52be8f332b0404dff35dd0b2ba44993a9d3dc8e770b9ce19a849dff948f1e14c57e7c8219d522c1a4cce775adbee5330f222520f0afdabfdb4a4501ceeb8dcee',
                '0x99edf3f524a6f73e7f5d561d0030fc6bcc3e4bd33971715617de7791e12d9bdf6258fa65b74e7161bbbf7ab36161260f56f68336a6f65599dc37e7f2e397f845',
                '0xa255fd7ad199f0ee814ee00cce44ef2b1fa1b52eead5d8013ed85eade03034ae4c246658946c2e1d7ded96394a1247fb4d093c32474317ae388e8d25692a0f56']);
        // The IP addresses are irrelevant for these unit test, just initialize them to 0.
        initialValidatorsIpAddresses = ['0x00000000000000000000000000000000', '0x00000000000000000000000000000000', '0x00000000000000000000000000000000'];
    });


    describe('initialize()', async () => {

        beforeEach(async () => {
            accountAddresses = accounts.map(item => item.address);
            initialValidators = accountAddresses.slice(1, 3 + 1); // accounts[1...3]
            initialStakingAddresses = accountAddresses.slice(4, 6 + 1); // accounts[4...6]
            initialValidators.length.should.be.equal(3);
            initialValidators[0].should.not.be.equal('0x0000000000000000000000000000000000000000');
            initialValidators[1].should.not.be.equal('0x0000000000000000000000000000000000000000');
            initialValidators[2].should.not.be.equal('0x0000000000000000000000000000000000000000');
        });
        it('should initialize successfully', async () => {
            await validatorSetHbbft.initialize(
                blockRewardHbbft.address, // _blockRewardContract
                '0x3000000000000000000000000000000000000001', // _randomContract
                stakingHbbft.address, // _stakingContract
                '0x8000000000000000000000000000000000000001', //_keyGenHistoryContract
                initialValidators, // _initialMiningAddresses
                initialStakingAddresses, // _initialStakingAddresses
            );
            blockRewardHbbft.address.should.be.equal(
                await validatorSetHbbft.blockRewardContract()
            );
            '0x3000000000000000000000000000000000000001'.should.be.equal(
                await validatorSetHbbft.randomContract()
            );
            stakingHbbft.address.should.be.equal(
                await validatorSetHbbft.getStakingContract()
            );
            '0x8000000000000000000000000000000000000001'.should.be.equal(
                await validatorSetHbbft.keyGenHistoryContract()
            );
            (await validatorSetHbbft.getValidators()).should.be.deep.equal(initialValidators);
            (await validatorSetHbbft.getPendingValidators()).length.should.be.equal(0);
            for (let i = 0; i < initialValidators.length; i++) {
                true.should.be.equal(
                    await validatorSetHbbft.isValidator(initialValidators[i])
                );
                (await validatorSetHbbft.miningByStakingAddress(initialStakingAddresses[i])).should.be.equal(initialValidators[i]);
                (await validatorSetHbbft.stakingByMiningAddress(initialValidators[i])).should.be.equal(initialStakingAddresses[i]);
            }
            false.should.be.equal(
                await validatorSetHbbft.isValidator('0x0000000000000000000000000000000000000000')
            );
        });

        it('should fail if initialization is not done on the genesis block and sender is not admin', async () => {
            if (useUpgradeProxy) { //this test only works if using the upgrade proxy.
                await validatorSetHbbft.connect(accounts[1]).initialize(
                    blockRewardHbbft.address, // _blockRewardContract
                    '0x3000000000000000000000000000000000000001', // _randomContract
                    stakingHbbft.address, // _stakingContract
                    '0x8000000000000000000000000000000000000001', //_keyGenHistoryContract
                    initialValidators, // _initialMiningAddresses
                    initialStakingAddresses // _initialStakingAddresses
                ).should.be.rejectedWith("Initialization only on genesis block or by admin");
            }
        });

        it('should initialize successfully if not done on genesis block but sender is admin', async () => {
            await validatorSetHbbft.initialize(
                blockRewardHbbft.address, // _blockRewardContract
                '0x3000000000000000000000000000000000000001', // _randomContract
                stakingHbbft.address, // _stakingContract
                '0x8000000000000000000000000000000000000001', //_keyGenHistoryContract
                initialValidators, // _initialMiningAddresses
                initialStakingAddresses, // _initialStakingAddresses
            );
        });
        it('should fail if BlockRewardHbbft contract address is zero', async () => {
            await validatorSetHbbft.initialize(
                '0x0000000000000000000000000000000000000000', // _blockRewardContract
                '0x3000000000000000000000000000000000000001', // _randomContract
                stakingHbbft.address, // _stakingContract
                '0x8000000000000000000000000000000000000001', //_keyGenHistoryContract
                initialValidators, // _initialMiningAddresses
                initialStakingAddresses, // _initialStakingAddresses
            ).should.be.rejectedWith("BlockReward contract address can't be 0");
        });
        it('should fail if RandomHbbft contract address is zero', async () => {
            await validatorSetHbbft.initialize(
                blockRewardHbbft.address, // _blockRewardContract
                '0x0000000000000000000000000000000000000000', // _randomContract
                stakingHbbft.address, // _stakingContract
                '0x8000000000000000000000000000000000000001', //_keyGenHistoryContract
                initialValidators, // _initialMiningAddresses
                initialStakingAddresses, // _initialStakingAddresses
            ).should.be.rejectedWith("Random contract address can't be 0");
        });
        it('should fail if StakingHbbft contract address is zero', async () => {
            await validatorSetHbbft.initialize(
                blockRewardHbbft.address, // _blockRewardContract
                '0x3000000000000000000000000000000000000001', // _randomContract
                '0x0000000000000000000000000000000000000000', // _stakingContract
                '0x8000000000000000000000000000000000000001', //_keyGenHistoryContract
                initialValidators, // _initialMiningAddresses
                initialStakingAddresses, // _initialStakingAddresses

            ).should.be.rejectedWith("Staking contract address can't be 0");
        });
        it('should fail if KeyGenHistory contract address is zero', async () => {
            await validatorSetHbbft.initialize(
                blockRewardHbbft.address, // _blockRewardContract
                '0x3000000000000000000000000000000000000001', // _randomContract
                '0x0000000000000000000000000000000000000001', // _stakingContract
                '0x0000000000000000000000000000000000000000', //_keyGenHistoryContract
                initialValidators, // _initialMiningAddresses
                initialStakingAddresses, // _initialStakingAddresses
            ).should.be.rejectedWith("KeyGenHistory contract address can't be 0");
        });
        it('should fail if initial mining addresses are empty', async () => {
            await validatorSetHbbft.initialize(
                blockRewardHbbft.address, // _blockRewardContract
                '0x3000000000000000000000000000000000000001', // _randomContract
                stakingHbbft.address, // _stakingContract
                '0x8000000000000000000000000000000000000001', //_keyGenHistoryContract
                [], // _initialMiningAddresses
                initialStakingAddresses, // _initialStakingAddresses
            ).should.be.rejectedWith("Must provide initial mining addresses");
        });
        it('should fail if already initialized', async () => {
            await validatorSetHbbft.initialize(
                blockRewardHbbft.address, // _blockRewardContract
                '0x3000000000000000000000000000000000000001', // _randomContract
                stakingHbbft.address, // _stakingContract
                '0x8000000000000000000000000000000000000001', //_keyGenHistoryContract
                initialValidators, // _initialMiningAddresses
                initialStakingAddresses, // _initialStakingAddresses
            );
            await validatorSetHbbft.initialize(
                blockRewardHbbft.address, // _blockRewardContract
                '0x3000000000000000000000000000000000000001', // _randomContract
                stakingHbbft.address, // _stakingContract
                '0x8000000000000000000000000000000000000001', //_keyGenHistoryContract
                initialValidators, // _initialMiningAddresses
                initialStakingAddresses, // _initialStakingAddresses
            ).should.be.rejectedWith("ValidatorSet contract is already initialized");
        });
        it('should fail if the number of mining addresses is not the same as the number of staking ones', async () => {
            const initialStakingAddressesShort = accountAddresses.slice(4, 5 + 1); // accounts[4...5]
            await validatorSetHbbft.initialize(
                blockRewardHbbft.address, // _blockRewardContract
                '0x3000000000000000000000000000000000000001', // _randomContract
                stakingHbbft.address, // _stakingContract
                '0x8000000000000000000000000000000000000001', //_keyGenHistoryContract
                initialValidators, // _initialMiningAddresses
                initialStakingAddressesShort, // _initialStakingAddresses
            ).should.be.rejectedWith("Must provide the same amount of mining/staking addresses");
        });
        it('should fail if the mining addresses are the same as the staking ones', async () => {
            const initialStakingAddressesShort = accounts.slice(4, 5 + 1); // accounts[4...5]
            await validatorSetHbbft.initialize(
                blockRewardHbbft.address, // _blockRewardContract
                '0x3000000000000000000000000000000000000001', // _randomContract
                stakingHbbft.address, // _stakingContract
                '0x8000000000000000000000000000000000000001', //_keyGenHistoryContract
                initialValidators, // _initialMiningAddresses
                initialValidators, // _initialStakingAddresses
            ).should.be.rejectedWith("Mining address cannot be the same as the staking one");
        });
        it('should fail if some mining address is 0', async () => {
            initialValidators[0] = '0x0000000000000000000000000000000000000000';
            await validatorSetHbbft.initialize(
                blockRewardHbbft.address, // _blockRewardContract
                '0x3000000000000000000000000000000000000001', // _randomContract
                stakingHbbft.address, // _stakingContract
                '0x8000000000000000000000000000000000000001', //_keyGenHistoryContract
                initialValidators, // _initialMiningAddresses
                initialStakingAddresses, // _initialStakingAddresses
            ).should.be.rejectedWith("Mining address can't be 0");
        });
        it('should fail if some staking address is 0', async () => {
            initialStakingAddresses[0] = '0x0000000000000000000000000000000000000000';
            await validatorSetHbbft.initialize(
                blockRewardHbbft.address, // _blockRewardContract
                '0x3000000000000000000000000000000000000001', // _randomContract
                stakingHbbft.address, // _stakingContract
                '0x8000000000000000000000000000000000000001', //_keyGenHistoryContract
                initialValidators, // _initialMiningAddresses
                initialStakingAddresses, // _initialStakingAddresses
            ).should.be.rejectedWith("Staking address can't be 0");
        });
        it('should fail if a staking address is currently being used as a staking one', async () => {
            initialStakingAddresses[1] = initialStakingAddresses[0];
            await validatorSetHbbft.initialize(
                blockRewardHbbft.address, // _blockRewardContract
                '0x3000000000000000000000000000000000000001', // _randomContract
                stakingHbbft.address, // _stakingContract
                '0x8000000000000000000000000000000000000001', //_keyGenHistoryContract
                initialValidators, // _initialMiningAddresses
                initialStakingAddresses, // _initialStakingAddresses
            ).should.be.rejectedWith("Staking address already used as a staking one");
        });
        it('should fail if a mining address is currently being used as a staking one', async () => {
            initialValidators[1] = initialStakingAddresses[0];
            await validatorSetHbbft.initialize(
                blockRewardHbbft.address, // _blockRewardContract
                '0x3000000000000000000000000000000000000001', // _randomContract
                stakingHbbft.address, // _stakingContract
                '0x8000000000000000000000000000000000000001', //_keyGenHistoryContract
                initialValidators, // _initialMiningAddresses
                initialStakingAddresses, // _initialStakingAddresses
            ).should.be.rejectedWith("Mining address already used as a staking one");
        });
        it('should fail if a staking address is currently being used as a mining one', async () => {
            initialStakingAddresses[1] = initialValidators[0];
            await validatorSetHbbft.initialize(
                blockRewardHbbft.address, // _blockRewardContract
                '0x3000000000000000000000000000000000000001', // _randomContract
                stakingHbbft.address, // _stakingContract
                '0x8000000000000000000000000000000000000001', //_keyGenHistoryContract
                initialValidators, // _initialMiningAddresses
                initialStakingAddresses, // _initialStakingAddresses
            ).should.be.rejectedWith("Staking address already used as a mining one");
        });
        it('should fail if a mining address is currently being used as a mining one', async () => {
            initialValidators[1] = initialValidators[0];
            await validatorSetHbbft.initialize(
                blockRewardHbbft.address, // _blockRewardContract
                '0x3000000000000000000000000000000000000001', // _randomContract
                stakingHbbft.address, // _stakingContract
                '0x8000000000000000000000000000000000000001', //_keyGenHistoryContract
                initialValidators, // _initialMiningAddresses
                initialStakingAddresses, // _initialStakingAddresses
            ).should.be.rejectedWith("Mining address already used as a mining one");
        });
    });


    describe('newValidatorSet()', async () => {
<<<<<<< HEAD
        
=======



>>>>>>> 68111b51
        beforeEach(async () => {

            accountAddresses = accounts.map(item => item.address);
            initialValidators = accountAddresses.slice(1, 3 + 1); // accounts[1...3]
            initialStakingAddresses = accountAddresses.slice(4, 6 + 1); // accounts[4...6]

            const AdminUpgradeabilityProxyFactory = await ethers.getContractFactory("AdminUpgradeabilityProxy")

            const RandomHbbftFactory = await ethers.getContractFactory("RandomHbbftMock");
            randomHbbft = await RandomHbbftFactory.deploy() as RandomHbbftMock;
            if (useUpgradeProxy) {
                adminUpgradeabilityProxy = await AdminUpgradeabilityProxyFactory.deploy(randomHbbft.address, owner.address, []);
                randomHbbft = await ethers.getContractAt("RandomHbbftMock", adminUpgradeabilityProxy.address);
            }

            await randomHbbft.initialize(validatorSetHbbft.address);

            const KeyGenFactory = await ethers.getContractFactory("KeyGenHistory");
            keyGenHistory = await KeyGenFactory.deploy() as KeyGenHistory;
            if (useUpgradeProxy) {
                adminUpgradeabilityProxy = await AdminUpgradeabilityProxyFactory.deploy(keyGenHistory.address, owner.address, []);
                keyGenHistory = await ethers.getContractAt("KeyGenHistory", adminUpgradeabilityProxy.address);
            }

            await validatorSetHbbft.initialize(
                blockRewardHbbft.address, // _blockRewardContract
                randomHbbft.address, // _randomContract
                stakingHbbft.address, // _stakingContract
                keyGenHistory.address, //_keyGenHistoryContract
                initialValidators, // _initialMiningAddresses
                initialStakingAddresses, // _initialStakingAddresses
            );

            let structure: IStakingHbbft.StakingParamsStruct = {
                _validatorSetContract: validatorSetHbbft.address,
                _initialStakingAddresses: initialStakingAddresses,
                _delegatorMinStake: ethers.utils.parseEther('1'),
                _candidateMinStake: ethers.utils.parseEther('1'),
                _maxStake: ethers.utils.parseEther('100000'),
                _stakingFixedEpochDuration: stakingFixedEpochDuration,
                _stakingTransitionTimeframeLength: stakingTransitionTimeframeLength,
                _stakingWithdrawDisallowPeriod: stakingWithdrawDisallowPeriod
            };
            await randomHbbft.initialize(validatorSetHbbft.address);
            await stakingHbbft.initialize(
                structure,
                initialValidatorsPubKeys, // _publicKeys
                initialValidatorsIpAddresses // _internetAddresses
            );
            await keyGenHistory.initialize(validatorSetHbbft.address, initialValidators, [[0, 0, 0, 0, 0, 0, 0, 0, 1, 0, 0, 0, 0, 0, 0, 0, 181, 129, 31, 84, 186, 242, 5, 151, 59, 35, 196, 140, 106, 29, 40, 112, 142, 156, 132, 158, 47, 223, 253, 185, 227, 249, 190, 96, 5, 99, 239, 213, 127, 29, 136, 115, 71, 164, 202, 44, 6, 171, 131, 251, 147, 159, 54, 49, 1, 0, 0, 0, 0, 0, 0, 0, 153, 0, 0, 0, 0, 0, 0, 0, 4, 177, 133, 61, 18, 58, 222, 74, 65, 5, 126, 253, 181, 113, 165, 43, 141, 56, 226, 132, 208, 218, 197, 119, 179, 128, 30, 162, 251, 23, 33, 73, 38, 120, 246, 223, 233, 11, 104, 60, 154, 241, 182, 147, 219, 81, 45, 134, 239, 69, 169, 198, 188, 152, 95, 254, 170, 108, 60, 166, 107, 254, 204, 195, 170, 234, 154, 134, 26, 91, 9, 139, 174, 178, 248, 60, 65, 196, 218, 46, 163, 218, 72, 1, 98, 12, 109, 186, 152, 148, 159, 121, 254, 34, 112, 51, 70, 121, 51, 167, 35, 240, 5, 134, 197, 125, 252, 3, 213, 84, 70, 176, 160, 36, 73, 140, 104, 92, 117, 184, 80, 26, 240, 106, 230, 241, 26, 79, 46, 241, 195, 20, 106, 12, 186, 49, 254, 168, 233, 25, 179, 96, 62, 104, 118, 153, 95, 53, 127, 160, 237, 246, 41], [0, 0, 0, 0, 0, 0, 0, 0, 1, 0, 0, 0, 0, 0, 0, 0, 181, 129, 31, 84, 186, 242, 5, 151, 59, 35, 196, 140, 106, 29, 40, 112, 142, 156, 132, 158, 47, 223, 253, 185, 227, 249, 190, 96, 5, 99, 239, 213, 127, 29, 136, 115, 71, 164, 202, 44, 6, 171, 131, 251, 147, 159, 54, 49, 1, 0, 0, 0, 0, 0, 0, 0, 153, 0, 0, 0, 0, 0, 0, 0, 4, 177, 133, 61, 18, 58, 222, 74, 65, 5, 126, 253, 181, 113, 165, 43, 141, 56, 226, 132, 208, 218, 197, 119, 179, 128, 30, 162, 251, 23, 33, 73, 38, 120, 246, 223, 233, 11, 104, 60, 154, 241, 182, 147, 219, 81, 45, 134, 239, 69, 169, 198, 188, 152, 95, 254, 170, 108, 60, 166, 107, 254, 204, 195, 170, 234, 154, 134, 26, 91, 9, 139, 174, 178, 248, 60, 65, 196, 218, 46, 163, 218, 72, 1, 98, 12, 109, 186, 152, 148, 159, 121, 254, 34, 112, 51, 70, 121, 51, 167, 35, 240, 5, 134, 197, 125, 252, 3, 213, 84, 70, 176, 160, 36, 73, 140, 104, 92, 117, 184, 80, 26, 240, 106, 230, 241, 26, 79, 46, 241, 195, 20, 106, 12, 186, 49, 254, 168, 233, 25, 179, 96, 62, 104, 118, 153, 95, 53, 127, 160, 237, 246, 41], [0, 0, 0, 0, 0, 0, 0, 0, 1, 0, 0, 0, 0, 0, 0, 0, 181, 129, 31, 84, 186, 242, 5, 151, 59, 35, 196, 140, 106, 29, 40, 112, 142, 156, 132, 158, 47, 223, 253, 185, 227, 249, 190, 96, 5, 99, 239, 213, 127, 29, 136, 115, 71, 164, 202, 44, 6, 171, 131, 251, 147, 159, 54, 49, 1, 0, 0, 0, 0, 0, 0, 0, 153, 0, 0, 0, 0, 0, 0, 0, 4, 177, 133, 61, 18, 58, 222, 74, 65, 5, 126, 253, 181, 113, 165, 43, 141, 56, 226, 132, 208, 218, 197, 119, 179, 128, 30, 162, 251, 23, 33, 73, 38, 120, 246, 223, 233, 11, 104, 60, 154, 241, 182, 147, 219, 81, 45, 134, 239, 69, 169, 198, 188, 152, 95, 254, 170, 108, 60, 166, 107, 254, 204, 195, 170, 234, 154, 134, 26, 91, 9, 139, 174, 178, 248, 60, 65, 196, 218, 46, 163, 218, 72, 1, 98, 12, 109, 186, 152, 148, 159, 121, 254, 34, 112, 51, 70, 121, 51, 167, 35, 240, 5, 134, 197, 125, 252, 3, 213, 84, 70, 176, 160, 36, 73, 140, 104, 92, 117, 184, 80, 26, 240, 106, 230, 241, 26, 79, 46, 241, 195, 20, 106, 12, 186, 49, 254, 168, 233, 25, 179, 96, 62, 104, 118, 153, 95, 53, 127, 160, 237, 246, 41]],
                [[[0, 0, 0, 0, 0, 0, 0, 0, 1, 0, 0, 0, 0, 0, 0, 0, 145, 0, 0, 0, 0, 0, 0, 0, 4, 239, 1, 112, 13, 13, 251, 103, 186, 212, 78, 44, 47, 250, 221, 84, 118, 88, 7, 64, 206, 186, 11, 2, 8, 204, 140, 106, 179, 52, 251, 237, 19, 53, 74, 187, 217, 134, 94, 66, 68, 89, 42, 85, 207, 155, 220, 101, 223, 51, 199, 37, 38, 203, 132, 13, 77, 78, 114, 53, 219, 114, 93, 21, 25, 164, 12, 43, 252, 160, 16, 23, 111, 79, 230, 121, 95, 223, 174, 211, 172, 231, 0, 52, 25, 49, 152, 79, 128, 39, 117, 216, 85, 201, 237, 242, 151, 219, 149, 214, 77, 233, 145, 47, 10, 184, 175, 162, 174, 237, 177, 131, 45, 126, 231, 32, 147, 227, 170, 125, 133, 36, 123, 164, 232, 129, 135, 196, 136, 186, 45, 73, 226, 179, 169, 147, 42, 41, 140, 202, 191, 12, 73, 146, 2]], [[0, 0, 0, 0, 0, 0, 0, 0, 1, 0, 0, 0, 0, 0, 0, 0, 145, 0, 0, 0, 0, 0, 0, 0, 4, 239, 1, 112, 13, 13, 251, 103, 186, 212, 78, 44, 47, 250, 221, 84, 118, 88, 7, 64, 206, 186, 11, 2, 8, 204, 140, 106, 179, 52, 251, 237, 19, 53, 74, 187, 217, 134, 94, 66, 68, 89, 42, 85, 207, 155, 220, 101, 223, 51, 199, 37, 38, 203, 132, 13, 77, 78, 114, 53, 219, 114, 93, 21, 25, 164, 12, 43, 252, 160, 16, 23, 111, 79, 230, 121, 95, 223, 174, 211, 172, 231, 0, 52, 25, 49, 152, 79, 128, 39, 117, 216, 85, 201, 237, 242, 151, 219, 149, 214, 77, 233, 145, 47, 10, 184, 175, 162, 174, 237, 177, 131, 45, 126, 231, 32, 147, 227, 170, 125, 133, 36, 123, 164, 232, 129, 135, 196, 136, 186, 45, 73, 226, 179, 169, 147, 42, 41, 140, 202, 191, 12, 73, 146, 2]], [[0, 0, 0, 0, 0, 0, 0, 0, 1, 0, 0, 0, 0, 0, 0, 0, 145, 0, 0, 0, 0, 0, 0, 0, 4, 239, 1, 112, 13, 13, 251, 103, 186, 212, 78, 44, 47, 250, 221, 84, 118, 88, 7, 64, 206, 186, 11, 2, 8, 204, 140, 106, 179, 52, 251, 237, 19, 53, 74, 187, 217, 134, 94, 66, 68, 89, 42, 85, 207, 155, 220, 101, 223, 51, 199, 37, 38, 203, 132, 13, 77, 78, 114, 53, 219, 114, 93, 21, 25, 164, 12, 43, 252, 160, 16, 23, 111, 79, 230, 121, 95, 223, 174, 211, 172, 231, 0, 52, 25, 49, 152, 79, 128, 39, 117, 216, 85, 201, 237, 242, 151, 219, 149, 214, 77, 233, 145, 47, 10, 184, 175, 162, 174, 237, 177, 131, 45, 126, 231, 32, 147, 227, 170, 125, 133, 36, 123, 164, 232, 129, 135, 196, 136, 186, 45, 73, 226, 179, 169, 147, 42, 41, 140, 202, 191, 12, 73, 146, 2]]]
            );
        });
        it('can only be called by BlockReward contract', async () => {
            await validatorSetHbbft.connect(owner).newValidatorSet().should.be.rejectedWith("Only BlockReward contract");
            await validatorSetHbbft.setBlockRewardContract(accounts[4].address);
            await validatorSetHbbft.connect(accounts[4]).newValidatorSet();
        });
        it('should enqueue all initial validators (active pools) if there is no staking', async () => {

            // Check the returned value of the pending validators; it should be an empty list
            (await validatorSetHbbft.getPendingValidators()).length.should.be.equal(0);

            // Emulate calling `newValidatorSet()` at the last block of the fixed epoch duration
            await validatorSetHbbft.setBlockRewardContract(accounts[4].address);
            await validatorSetHbbft.connect(accounts[4]).newValidatorSet();

            // Check the returned value of the pending validators; it should be an empty list
            (await validatorSetHbbft.getPendingValidators()).length.should.be.equal(3);
            (await validatorSetHbbft.getPendingValidators()).should.be.deep.equal(initialValidators);
        });
        it('should enqueue only one validator which has non-empty pool', async () => {

            // Emulate staking: the first validator stakes into their own pool
            const stakeAmount = BigNumber.from(ethers.utils.parseEther('1'));
            await stakingHbbft.connect(await ethers.getSigner(initialStakingAddresses[0])).stake(initialStakingAddresses[0], { value: stakeAmount });
            stakeAmount.should.be.equal(await stakingHbbft.stakeAmount(initialStakingAddresses[0], initialStakingAddresses[0]));

            // Emulate calling `newValidatorSet()` at the last block of the fixed epoch duration
            await validatorSetHbbft.setBlockRewardContract(accounts[4].address);
            await validatorSetHbbft.connect(accounts[4]).newValidatorSet();

            // Check the returned value of `getPendingValidators()`
            (await validatorSetHbbft.getPendingValidators()).should.be.deep.equal([initialValidators[0]]);
        });
        it('should choose validators randomly', async () => {
;
            const stakingAddresses = accountAddresses.slice(7, 29 + 3); // accounts[7...31]
            let miningAddresses = [];

            for (let i = 0; i < stakingAddresses.length; i++) {
                // Generate new candidate mining address
                let candidateMiningAddress = '0x';
                for (let i = 0; i < 20; i++) {
                    let randomByte = random(0, 255).toString(16);
                    if (randomByte.length % 2) {
                        randomByte = '0' + randomByte;
                    }
                    candidateMiningAddress += randomByte;
                }
                miningAddresses.push(candidateMiningAddress.toLowerCase());
            }

            const stakeUnit = BigNumber.from(ethers.utils.parseEther('1'));

            // Emulate staking by the candidates into their own pool
            for (let i = 0; i < stakingAddresses.length; i++) {
                const stakeAmount = stakeUnit.mul(BigNumber.from(i + 1));
                await stakingHbbft.connect(await ethers.getSigner(stakingAddresses[i])).addPool(
                    miningAddresses[i],
                    '0x00000000000000000000000000000000000000000000000000000000000000000000000000000000000000000000000000000000000000000000000000000000',
                    '0x00000000000000000000000000000000',
                    { value: stakeAmount }
<<<<<<< HEAD
                ); // .should.be.fulfilled;
=======
                );
>>>>>>> 68111b51
                stakeAmount.should.be.equal(await stakingHbbft.stakeAmount(stakingAddresses[i], stakingAddresses[i]));
            }

            // Check pools of the new candidates
            (await stakingHbbft.getPoolsToBeElected()).should.be.deep.equal(stakingAddresses);
            const poolsLikelihood = await stakingHbbft.getPoolsLikelihood();
            let likelihoodSum = BigNumber.from(0);
            for (let i = 0; i < stakingAddresses.length; i++) {
                const poolLikelihood = stakeUnit.mul(BigNumber.from(i + 1));
                poolsLikelihood[0][i].should.be.equal(BigNumber.from(poolLikelihood));
                likelihoodSum = likelihoodSum.add(poolLikelihood);
            }
            poolsLikelihood[1].should.be.equal(BigNumber.from(likelihoodSum));

            // Generate a random seed
            (await randomHbbft.currentSeed()).should.be.equal(BigNumber.from(0));

            const seed = random(1000000, 2000000);
<<<<<<< HEAD
            await randomHbbft.setSystemAddress(owner.address).should.be.fulfilled;
            await randomHbbft.connect(owner).setCurrentSeed(BigNumber.from(seed)); // .should.be.fulfilled;
=======
            await randomHbbft.setSystemAddress(owner.address);
            await randomHbbft.connect(owner).setCurrentSeed(BigNumber.from(seed));
>>>>>>> 68111b51
            (await randomHbbft.currentSeed()).should.be.equal(BigNumber.from(seed));
            await randomHbbft.setSystemAddress('0xffffFFFfFFffffffffffffffFfFFFfffFFFfFFfE');

            await randomHbbft.setSystemAddress('0xffffFFFfFFffffffffffffffFfFFFfffFFFfFFfE'); // .should.be.fulfilled;
            
            
            // Emulate calling `newValidatorSet()` at the last block of the staking epoch
<<<<<<< HEAD
            await validatorSetHbbft.setBlockRewardContract(accounts[4].address); // .should.be.fulfilled;
            await validatorSetHbbft.connect(accounts[4]).newValidatorSet(); // .should.be.fulfilled;
=======
            await validatorSetHbbft.setBlockRewardContract(accounts[4].address);
            await validatorSetHbbft.connect(accounts[4]).newValidatorSet();
>>>>>>> 68111b51

            const newValidators = await validatorSetHbbft.getPendingValidators();

            newValidators.length.should.be.equal((await validatorSetHbbft.maxValidators()).toNumber());

            for (let i = 0; i < newValidators.length; i++) {
                miningAddresses.indexOf(newValidators[i].toLowerCase()).should.be.gte(0);
            }
        });
    });

    describe("Report Malicious tests", async () => {
        beforeEach(async () => {
            initialValidators = accountAddresses.slice(1, 3 + 1); // accounts[1...3]
            initialStakingAddresses = accountAddresses.slice(4, 6 + 1); // accounts[4...6]

            const AdminUpgradeabilityProxyFactory = await ethers.getContractFactory("AdminUpgradeabilityProxy")

            const RandomHbbftFactory = await ethers.getContractFactory("RandomHbbftMock");
            randomHbbft = await RandomHbbftFactory.deploy() as RandomHbbftMock;
            if (useUpgradeProxy) {
                adminUpgradeabilityProxy = await AdminUpgradeabilityProxyFactory.deploy(randomHbbft.address, owner.address, []);
                randomHbbft = await ethers.getContractAt("RandomHbbftMock", adminUpgradeabilityProxy.address);
            }

            const KeyGenFactory = await ethers.getContractFactory("KeyGenHistory");
            keyGenHistory = await KeyGenFactory.deploy() as KeyGenHistory;
            if (useUpgradeProxy) {
                adminUpgradeabilityProxy = await AdminUpgradeabilityProxyFactory.deploy(keyGenHistory.address, owner.address, []);
                keyGenHistory = await ethers.getContractAt("KeyGenHistory", adminUpgradeabilityProxy.address);
            }

            await validatorSetHbbft.initialize(
                blockRewardHbbft.address, // _blockRewardContract
                randomHbbft.address, // _randomContract
                stakingHbbft.address, // _stakingContract
                keyGenHistory.address, //_keyGenHistoryContract
                initialValidators, // _initialMiningAddresses
                initialStakingAddresses, // _initialStakingAddresses
            );

            let structure: IStakingHbbft.StakingParamsStruct = {
                _validatorSetContract: validatorSetHbbft.address,
                _initialStakingAddresses: initialStakingAddresses,
                _delegatorMinStake: ethers.utils.parseEther('1'),
                _candidateMinStake: ethers.utils.parseEther('1'),
                _maxStake: ethers.utils.parseEther('100000'),
                _stakingFixedEpochDuration: stakingFixedEpochDuration,
                _stakingTransitionTimeframeLength: stakingTransitionTimeframeLength,
                _stakingWithdrawDisallowPeriod: stakingWithdrawDisallowPeriod
            };
            await randomHbbft.initialize(validatorSetHbbft.address);
            await stakingHbbft.initialize(
                structure,
                initialValidatorsPubKeys, // _publicKeys
                initialValidatorsIpAddresses // _internetAddresses
            );
            await keyGenHistory.initialize(validatorSetHbbft.address, initialValidators, [[0, 0, 0, 0, 0, 0, 0, 0, 1, 0, 0, 0, 0, 0, 0, 0, 181, 129, 31, 84, 186, 242, 5, 151, 59, 35, 196, 140, 106, 29, 40, 112, 142, 156, 132, 158, 47, 223, 253, 185, 227, 249, 190, 96, 5, 99, 239, 213, 127, 29, 136, 115, 71, 164, 202, 44, 6, 171, 131, 251, 147, 159, 54, 49, 1, 0, 0, 0, 0, 0, 0, 0, 153, 0, 0, 0, 0, 0, 0, 0, 4, 177, 133, 61, 18, 58, 222, 74, 65, 5, 126, 253, 181, 113, 165, 43, 141, 56, 226, 132, 208, 218, 197, 119, 179, 128, 30, 162, 251, 23, 33, 73, 38, 120, 246, 223, 233, 11, 104, 60, 154, 241, 182, 147, 219, 81, 45, 134, 239, 69, 169, 198, 188, 152, 95, 254, 170, 108, 60, 166, 107, 254, 204, 195, 170, 234, 154, 134, 26, 91, 9, 139, 174, 178, 248, 60, 65, 196, 218, 46, 163, 218, 72, 1, 98, 12, 109, 186, 152, 148, 159, 121, 254, 34, 112, 51, 70, 121, 51, 167, 35, 240, 5, 134, 197, 125, 252, 3, 213, 84, 70, 176, 160, 36, 73, 140, 104, 92, 117, 184, 80, 26, 240, 106, 230, 241, 26, 79, 46, 241, 195, 20, 106, 12, 186, 49, 254, 168, 233, 25, 179, 96, 62, 104, 118, 153, 95, 53, 127, 160, 237, 246, 41], [0, 0, 0, 0, 0, 0, 0, 0, 1, 0, 0, 0, 0, 0, 0, 0, 181, 129, 31, 84, 186, 242, 5, 151, 59, 35, 196, 140, 106, 29, 40, 112, 142, 156, 132, 158, 47, 223, 253, 185, 227, 249, 190, 96, 5, 99, 239, 213, 127, 29, 136, 115, 71, 164, 202, 44, 6, 171, 131, 251, 147, 159, 54, 49, 1, 0, 0, 0, 0, 0, 0, 0, 153, 0, 0, 0, 0, 0, 0, 0, 4, 177, 133, 61, 18, 58, 222, 74, 65, 5, 126, 253, 181, 113, 165, 43, 141, 56, 226, 132, 208, 218, 197, 119, 179, 128, 30, 162, 251, 23, 33, 73, 38, 120, 246, 223, 233, 11, 104, 60, 154, 241, 182, 147, 219, 81, 45, 134, 239, 69, 169, 198, 188, 152, 95, 254, 170, 108, 60, 166, 107, 254, 204, 195, 170, 234, 154, 134, 26, 91, 9, 139, 174, 178, 248, 60, 65, 196, 218, 46, 163, 218, 72, 1, 98, 12, 109, 186, 152, 148, 159, 121, 254, 34, 112, 51, 70, 121, 51, 167, 35, 240, 5, 134, 197, 125, 252, 3, 213, 84, 70, 176, 160, 36, 73, 140, 104, 92, 117, 184, 80, 26, 240, 106, 230, 241, 26, 79, 46, 241, 195, 20, 106, 12, 186, 49, 254, 168, 233, 25, 179, 96, 62, 104, 118, 153, 95, 53, 127, 160, 237, 246, 41], [0, 0, 0, 0, 0, 0, 0, 0, 1, 0, 0, 0, 0, 0, 0, 0, 181, 129, 31, 84, 186, 242, 5, 151, 59, 35, 196, 140, 106, 29, 40, 112, 142, 156, 132, 158, 47, 223, 253, 185, 227, 249, 190, 96, 5, 99, 239, 213, 127, 29, 136, 115, 71, 164, 202, 44, 6, 171, 131, 251, 147, 159, 54, 49, 1, 0, 0, 0, 0, 0, 0, 0, 153, 0, 0, 0, 0, 0, 0, 0, 4, 177, 133, 61, 18, 58, 222, 74, 65, 5, 126, 253, 181, 113, 165, 43, 141, 56, 226, 132, 208, 218, 197, 119, 179, 128, 30, 162, 251, 23, 33, 73, 38, 120, 246, 223, 233, 11, 104, 60, 154, 241, 182, 147, 219, 81, 45, 134, 239, 69, 169, 198, 188, 152, 95, 254, 170, 108, 60, 166, 107, 254, 204, 195, 170, 234, 154, 134, 26, 91, 9, 139, 174, 178, 248, 60, 65, 196, 218, 46, 163, 218, 72, 1, 98, 12, 109, 186, 152, 148, 159, 121, 254, 34, 112, 51, 70, 121, 51, 167, 35, 240, 5, 134, 197, 125, 252, 3, 213, 84, 70, 176, 160, 36, 73, 140, 104, 92, 117, 184, 80, 26, 240, 106, 230, 241, 26, 79, 46, 241, 195, 20, 106, 12, 186, 49, 254, 168, 233, 25, 179, 96, 62, 104, 118, 153, 95, 53, 127, 160, 237, 246, 41]],
                [[[0, 0, 0, 0, 0, 0, 0, 0, 1, 0, 0, 0, 0, 0, 0, 0, 145, 0, 0, 0, 0, 0, 0, 0, 4, 239, 1, 112, 13, 13, 251, 103, 186, 212, 78, 44, 47, 250, 221, 84, 118, 88, 7, 64, 206, 186, 11, 2, 8, 204, 140, 106, 179, 52, 251, 237, 19, 53, 74, 187, 217, 134, 94, 66, 68, 89, 42, 85, 207, 155, 220, 101, 223, 51, 199, 37, 38, 203, 132, 13, 77, 78, 114, 53, 219, 114, 93, 21, 25, 164, 12, 43, 252, 160, 16, 23, 111, 79, 230, 121, 95, 223, 174, 211, 172, 231, 0, 52, 25, 49, 152, 79, 128, 39, 117, 216, 85, 201, 237, 242, 151, 219, 149, 214, 77, 233, 145, 47, 10, 184, 175, 162, 174, 237, 177, 131, 45, 126, 231, 32, 147, 227, 170, 125, 133, 36, 123, 164, 232, 129, 135, 196, 136, 186, 45, 73, 226, 179, 169, 147, 42, 41, 140, 202, 191, 12, 73, 146, 2]], [[0, 0, 0, 0, 0, 0, 0, 0, 1, 0, 0, 0, 0, 0, 0, 0, 145, 0, 0, 0, 0, 0, 0, 0, 4, 239, 1, 112, 13, 13, 251, 103, 186, 212, 78, 44, 47, 250, 221, 84, 118, 88, 7, 64, 206, 186, 11, 2, 8, 204, 140, 106, 179, 52, 251, 237, 19, 53, 74, 187, 217, 134, 94, 66, 68, 89, 42, 85, 207, 155, 220, 101, 223, 51, 199, 37, 38, 203, 132, 13, 77, 78, 114, 53, 219, 114, 93, 21, 25, 164, 12, 43, 252, 160, 16, 23, 111, 79, 230, 121, 95, 223, 174, 211, 172, 231, 0, 52, 25, 49, 152, 79, 128, 39, 117, 216, 85, 201, 237, 242, 151, 219, 149, 214, 77, 233, 145, 47, 10, 184, 175, 162, 174, 237, 177, 131, 45, 126, 231, 32, 147, 227, 170, 125, 133, 36, 123, 164, 232, 129, 135, 196, 136, 186, 45, 73, 226, 179, 169, 147, 42, 41, 140, 202, 191, 12, 73, 146, 2]], [[0, 0, 0, 0, 0, 0, 0, 0, 1, 0, 0, 0, 0, 0, 0, 0, 145, 0, 0, 0, 0, 0, 0, 0, 4, 239, 1, 112, 13, 13, 251, 103, 186, 212, 78, 44, 47, 250, 221, 84, 118, 88, 7, 64, 206, 186, 11, 2, 8, 204, 140, 106, 179, 52, 251, 237, 19, 53, 74, 187, 217, 134, 94, 66, 68, 89, 42, 85, 207, 155, 220, 101, 223, 51, 199, 37, 38, 203, 132, 13, 77, 78, 114, 53, 219, 114, 93, 21, 25, 164, 12, 43, 252, 160, 16, 23, 111, 79, 230, 121, 95, 223, 174, 211, 172, 231, 0, 52, 25, 49, 152, 79, 128, 39, 117, 216, 85, 201, 237, 242, 151, 219, 149, 214, 77, 233, 145, 47, 10, 184, 175, 162, 174, 237, 177, 131, 45, 126, 231, 32, 147, 227, 170, 125, 133, 36, 123, 164, 232, 129, 135, 196, 136, 186, 45, 73, 226, 179, 169, 147, 42, 41, 140, 202, 191, 12, 73, 146, 2]]]
            );

            // fill validators pool
            const additionalValidators = accountAddresses.slice(7, 52 + 1); // accounts[7...32]
            const additionalStakingAddresses = accountAddresses.slice(53, 99 + 1); // accounts[33...59]

            additionalValidators.length.should.be.equal(46);
            additionalStakingAddresses.length.should.be.equal(46);

            await network.provider.send("evm_setIntervalMining", [8]);

            for (let i = 0; i < additionalValidators.length; i++) {
                let stakingAddress = await ethers.getSigner(additionalStakingAddresses[i]);
                let miningAddress = await ethers.getSigner(additionalValidators[i]);

                await stakingHbbft.connect(stakingAddress).addPool(miningAddress.address, '0x00000000000000000000000000000000000000000000000000000000000000000000000000000000000000000000000000000000000000000000000000000000',
                    '0x00000000000000000000000000000000', { value: MIN_STAKE });
                await announceAvailability(miningAddress.address);

            }
            await validatorSetHbbft.setBlockRewardContract(accounts[4].address);
            await validatorSetHbbft.connect(accounts[4]).newValidatorSet();
            await validatorSetHbbft.connect(accounts[4]).finalizeChange();
            // after epoch was finalized successfully, validator set length is healthy
            (await validatorSetHbbft.getValidators()).length.should.be.eq(25);
        });

        it("Should be able to increase max amount of active validators", async () => {
            await validatorSetHbbft.setMaxValidators(30);

            await validatorSetHbbft.setBlockRewardContract(accounts[4].address);
            await validatorSetHbbft.connect(accounts[4]).newValidatorSet();
            await validatorSetHbbft.connect(accounts[4]).finalizeChange();
            // after epoch was finalized successfully, validator set length is healthy
            (await validatorSetHbbft.getValidators()).length.should.be.eq(30);
        })

        it("Should be able to report a malicious validator", async () => {
            let reportBlock = (await ethers.provider.getBlockNumber()) - 1;
            let maliciousMiningAddress = (await validatorSetHbbft.getValidators())[0];

            let reportingMiningAddress = await ethers.getSigner((await validatorSetHbbft.getValidators())[1])
            await validatorSetHbbft.connect(reportingMiningAddress).reportMalicious(maliciousMiningAddress, reportBlock, []);
            (await validatorSetHbbft.maliceReportedForBlock(maliciousMiningAddress, reportBlock))[0].should.be.eq(reportingMiningAddress.address);
        })

        it("Shouldn't be able to report a malicious validator in a future block", async () => {
            let reportBlock = (await ethers.provider.getBlockNumber()) + 10;
            let maliciousMiningAddress = (await validatorSetHbbft.getValidators())[0];

            let reportingMiningAddress = await ethers.getSigner((await validatorSetHbbft.getValidators())[1])
            await validatorSetHbbft.connect(reportingMiningAddress).reportMalicious(maliciousMiningAddress, reportBlock, []);
            (await validatorSetHbbft.maliceReportedForBlock(maliciousMiningAddress, reportBlock)).should.be.an("array").that.is.empty;
        })

        it("Should ban validator after 17 reports", async () => {
            let currentValidatorSet = await validatorSetHbbft.getValidators()
            let reportBlock = (await ethers.provider.getBlockNumber()) - 1;
            let maliciousMiningAddress = (await validatorSetHbbft.getValidators())[0];

            for (let i = 1; i < currentValidatorSet.length; i++) {
                let reportingMiningAddress = await ethers.getSigner(currentValidatorSet[i])
                await validatorSetHbbft.connect(reportingMiningAddress).reportMalicious(maliciousMiningAddress, reportBlock, []);
            }

            (await validatorSetHbbft.maliceReportedForBlock(maliciousMiningAddress, reportBlock)).length.should.be.eq(17);
            (await validatorSetHbbft.isValidatorBanned(maliciousMiningAddress)).should.be.eq(true);
        })

        it("Validator should get banned if spamming reports (50*maxValidators)", async () => {
            let currentValidatorSet = await validatorSetHbbft.getValidators()
            let reportBlock = (await ethers.provider.getBlockNumber()) - 1;
            let reportingMiningAddress = await ethers.getSigner((await validatorSetHbbft.getValidators())[0])
            for (let i = 1; i < 54; i++) {
                for (let j = 1; j < currentValidatorSet.length; j++) {
                    let maliciousMiningAddress = currentValidatorSet[j]
                    await validatorSetHbbft.connect(reportingMiningAddress).reportMalicious(maliciousMiningAddress, reportBlock - i, []);
                }
            }
            (await validatorSetHbbft.isValidatorBanned(reportingMiningAddress.address)).should.be.eq(true);
        })


    })

    describe('_getRandomIndex()', async () => {
        it('should return an adjusted index for defined inputs', async () => {
            const likelihood = [100, 200, 300, 400, 500, 600, 700];
            const likelihoodSum = 2800;

            const randomNumbers = [
                '102295698372522486450340395642197401505767984240419462599162533279732332782651',
                '88025212233336166694158733213902358522896299602970367772879732461395027846748',
                '3523742620359620556816465264713466573401040793358132246666974190393877305106',
                '114287137201841041676259866712650409340573048931079410295991941812580890362241',
                '56538372295469756217105752313834104791610579310176881601739166767736723828094',
                '68894736484717464620468052267132544577303666765971723802696502263332160676293',
                '2687897135972768982863977619384943065126168850144103674632415860805119241205',
                '24156724137176021809787734003047081984697808114992466341401603861146655392651',
                '25832498784249909278064625550198896956883678749506959657822549797979716953904',
                '83427681337508775305223983109488324606217343189389013271254642438269351755393',
                '89240493523877502173991078619437290376114395569336992401719662797476983687349',
                '32853052436845401068458327441561229850088309385635363390209017592145381901382',
                '92757373761302092632106569748694156597982600321652929951701742642022538783264',
                '67100691778885672569176318615234924603932468421815258024949536088416049543990',
                '39719159917163831412538990465342603972769478329347733852265531421865718849185',
                '11999966582708588347446743916419096256885726657832588083780562629766444127924',
                '3010033826674280221348240369209662207451628800231593904185251036266265501228',
                '104413946901985991618369747356151891708096310010480784960228664399399331870677',
                '46702964557713889464151228598162726133335720586871289696077799307058716500554',
                '33559859380160476336881942583444222658690349088979267802639562440185523997062',
                '88164666426323367273712257076795707964138351637743196085165838265474516578736',
                '65103249564951811056118667152373579848051986877071782497698315108889906670108',
                '72821055933320812937250747090735048382600804178995301517010109398983401788049',
                '99208478519263809245343193866271416846250644213811563487317845411846195381743',
                '43244103797891865076724512787658122057625989128787310921522570707520428148373',
                '52593213271200799069017680398601742889781965771702477275560701649706236275690',
                '108328978994570005091822140894920607469753367145808907051759972778893235527605',
                '106243412807859477512275680165822018408062239633748780895951018757528890023894',
                '100523913914531030393977247260355055750370476166866773273692522317156719075854',
                '77022898496333694502068353640750783584648231690398908206984568236564244491382',
                '41979375344302562213493428021758696472517069655026004024762400804791650208434',
                '43628854778068621724043940318620457362856035361685143045720331752230463022095',
                '82285705897178482139228255154026207979788495615016066666460634531254361700322',
                '103033773949537101659963963063505003708388612890360333986921649759562312839480',
                '90770865318369187790230484859485855456585867208388117002983261502339419006204',
                '26815346888796872071397186407189158071870764013785636988299203117345299034401',
                '109773710075222485244630344395494360152079130725134468924787713882051145672746',
                '39403951878453528586564883635284384469843277424612617097230872271502436953145',
                '39389791094920594224321489203186955206743847893381281919090308687926471241472',
                '93046390131440905160726040276266392159114510166775585212343442741436904797202',
                '54170062802343058895719474837092940503100946361183675631561437940603180035660',
                '47885497876255822026761249333701662294944183779830405146054765546172721805412',
                '85784108075793984715971258928372040611210416723184976507035355612383079708374',
                '975231504725199172058136797192737545453371688771241516140759234478419802859',
                '11221695937635509523634019528204860046172097301950632766664824992008610905586',
                '107436738580825641164015325500403818249158286517547805162070908854567423888257',
                '95131259382133028521920698684605162235171126887687165345810768990116888018363',
                '32093301002413573589394148587673090493082958864884746627245068789892859808298',
                '88877363243051860109462313934196367092545400665058685614791669873785662729846',
                '93303263974274844888269460050007671790319652816365815159843581987373074921653',
                '2838589525588108250288537685649588904049605284200358625857231445075798244256',
                '103440835631677484504289133413857661716343392137124352829588867199056428014608',
                '14834897586325978641677634740309984613791219233942292334268919899179999089427',
                '90592739484283286958273216485369225962659619600146792320515852466657598765134',
                '90009074497738073685802439049113289828004402439066889514902444182938602209126',
                '85446725415529547155742409866805383130577708568559028346751611699611011965692',
                '65338189934805816499720020632343445443773750636821931638972192112064593536084',
                '68894736484717464620468052267132544577303666765971723802696502263332160676293',
                '97038415570065070631636413689846636057583460394114803408406438433553572855219',
                '37174481483698717274508692458943206319646761313668452904666599193190263829226',
                '83293654371769887530231273428029838254071141275752836966434884009154334272471',
                '61550675608757547480427728231220369062183692943133553616606393063245090570238',
                '106310422063868805710005503758389364559077338757562463680315994157927102319153',
                '92316372422720713132834387635796571697148072536922335291921606080588893618074',
                '38851776122105484438816516456270700216579032737823857667223570744638236996564',
                '91931610975789749530771289631457740460089882038525235577892199819123862300768',
                '12584022001269166953738601736475241704543867143251821698991913500991013184565',
                '93838766957989869741843637162267026686800430761690851182846725406625910762822',
                '37527235859951512630084295239070248050772227070293275276310077413880965859648',
                '10029852584219766552202521629257119585310608286735288902896374319246007520547',
                '100531592418921996440959660218081004075084077325762235445092461282455443776592',
                '70360301780279317294526696738122950206853248320606760459000212639207738599755',
                '42615335097200622363427787014986340987435795544127844838513465698022325549070',
                '97179166642841831901710211011434773821974291088367923187565757087014715556023',
                '35700707592987123768295375654492959504360595047325542190366022889869127210877',
                '61466192968763487567230878115575886253903086088440811010550926385451886494782',
                '21081112160100882571933565571444206767966165752831043953100274757688624040309',
                '43600512080977603081232319401589971747578355235034101951568657558733599985311',
                '93046390131440905160726040276266392159114510166775585212343442741436904797202',
                '78166256786997532299895132208906760280082009588209678686600716400062852428405',
                '13222897386810906888619556934369590110383618401108006840064914837471049962790',
                '1578602856830276566247637536764056525646602601434018088262687436606906368471',
                '71251492413200829753765707207416712328940017555460320629775672005788805406038',
                '49473946423701235119114128891150684565057594399210078568622426111576160796776',
                '2795241924893775962338639421462660396880272895841450532860602370352763967428',
                '1368176909817681289535734912268540340083367565311628960255594700153503166951',
                '102261823055652808807641282805776330377598366626091044675628029769297795448573',
                '98333942429624994334088114537313280633768758375747170937650280702106049631163',
                '101084934713827664963652249459825932313523258148511708462071053005419555774093',
                '100436038107430274336090680869036994691021844216896199595301884506738559689882',
                '21029750837416702025158549833474322060763342167147939813379699113300579329884',
                '41747798356210327951828864606739475704670278732672411923226952550562810994269',
                '48797956882581040238328998452706637312526017192747728857965049344578930185689',
                '84075528317472161332110783338824603002333331699958015220146204384887016317460',
                '109137764198542875397010922573213806461038404637611535658969502477953977062158',
                '80035044963460208738839148866504952156311667250384896327472835098317653499856',
                '17617865953480899987668249746368539050669466120508322054265245207241748794585',
                '85801402425178001324027499648440415057772242639989974198794870373495420146359',
                '54552824519765246569647140014258846853726582476686673581485232345599309803850',
                '50071681440615794591592854304870967989140492470769568917917087979516067576429'
            ];

            const sampleIndexes = [
                3, 6, 6, 2, 2, 6, 1, 4, 5, 3, 3, 6, 2, 6, 0, 2, 6, 3, 6, 0, 2, 3, 5, 6, 5,
                4, 4, 5, 4, 6, 6, 4, 6, 2, 5, 4, 3, 3, 3, 5, 5, 4, 3, 0, 6, 2, 3, 6, 6, 2,
                4, 2, 6, 6, 0, 5, 6, 6, 6, 6, 6, 4, 6, 4, 5, 2, 6, 5, 3, 5, 3, 6, 3, 6, 2,
                1, 5, 4, 5, 5, 5, 1, 4, 6, 6, 6, 3, 4, 1, 3, 5, 4, 4, 4, 6, 4, 4, 2, 5, 6
            ];

            let results = [];
            for (let i = 0; i < randomNumbers.length; i++) {
                const index = await validatorSetHbbft.getRandomIndex(
                    likelihood,
                    likelihoodSum,
                    randomNumbers[i]
                );
                results.push(index.toNumber());
            }

            results.should.be.deep.equal(sampleIndexes);
        });

        it('should always return an index within the input array size', async () => {
            for (let i = 0; i < 100; i++) {
                const size = random(19, 100);

                let likelihood = [];
                let likelihoodSum = 0;
                for (let j = 0; j < size; j++) {
                    const randomLikelihood = random(100, 1000);
                    likelihood.push(randomLikelihood);
                    likelihoodSum += randomLikelihood;
                }

                let currentSize = size;
                let randomNumber = BigNumber.from(random(0, Number.MAX_SAFE_INTEGER));
                for (let j = 0; j < size; j++) {
                    const index: BigNumber = (await validatorSetHbbft.getRandomIndex(
                        likelihood,
                        likelihoodSum,
                        randomNumber
                    ));
                    (index.lt(currentSize)).should.be.equal(true);
                    likelihoodSum -= likelihood[index.toNumber()];
                    likelihood[index.toNumber()] = likelihood[currentSize - 1];
                    currentSize--;
                    randomNumber = BigNumber.from(ethers.utils.soliditySha256(["uint256"], [randomNumber]))
                }
            }
        });

        it('should return indexes according to given likelihood', async () => {
            const repeats = 2000;
            const maxFluctuation = 2; // percents, +/-

            const stakeAmounts = [
                170000, // 17%
                130000, // 13%
                10000,  // 1%
                210000, // 21%
                90000,  // 9%
                60000,  // 6%
                0,      // 0%
                100000, // 10%
                40000,  // 4%
                140000, // 14%
                30000,  // 3%
                0,      // 0%
                20000   // 2%
            ];

            const stakeAmountsTotal = stakeAmounts.reduce((accumulator, value) => accumulator + value);
            const stakeAmountsExpectedShares = stakeAmounts.map((value) => (value / stakeAmountsTotal * 100));
            let indexesStats = stakeAmounts.map(() => 0);

            for (let i = 0; i < repeats; i++) {
                const index = await validatorSetHbbft.getRandomIndex(
                    stakeAmounts,
                    stakeAmountsTotal,
                    random(0, Number.MAX_SAFE_INTEGER)
                );
                indexesStats[index.toNumber()]++;
            }

            const stakeAmountsRandomShares = indexesStats.map((value) => Math.round(value / repeats * 100));

            //console.log(stakeAmountsExpectedShares);
            //console.log(stakeAmountsRandomShares);

            stakeAmountsRandomShares.forEach((value, index) => {
                if (stakeAmountsExpectedShares[index] == 0) {
                    value.should.be.equal(0);
                } else {
                    Math.abs(stakeAmountsExpectedShares[index] - value).should.be.most(maxFluctuation);
                }
            });
        });
    });

    describe('getValidatorCountSweetSpot()', async() => {
        it('hbbft sweet spots are calculated correct. getValidatorCountSweetSpot', async () => {

            const expectedResults =
                [1, 2, 3,
                    4, 4, 4,
                    7, 7, 7,
                    10, 10, 10,
                    13, 13, 13,
                    16, 16, 16,
                    19, 19, 19,
                    22, 22, 22,
                    25
                ];

            for (let i = 0; i < expectedResults.length; i++) {
                const expected = expectedResults[i];
                const result = await validatorSetHbbft.getValidatorCountSweetSpot(i + 1);
                // console.log(`i: ${i}, expected: ${expected}, result: ${result}`);
                BigNumber.from(result).should.be.equal(BigNumber.from(expected));
            }

        });
    });

    describe('setValidatorInternetAddress()', async() => { 

        it('Validator Candidates can write and read their IP Address', async () => {

            let validators = accounts.slice(1,5);
            let pools = accounts.slice(5,9);

            let initialMiningAddresses = [validators[0].address];
            let initialStakingAddresses = [pools[0].address];

            await validatorSetHbbft.initialize(
                blockRewardHbbft.address, // _blockRewardContract
                '0x3000000000000000000000000000000000000001', // _randomContract
                stakingHbbft.address, // _stakingContract
                '0x8000000000000000000000000000000000000001', //_keyGenHistoryContract
                initialMiningAddresses, // _initialMiningAddresses
                initialStakingAddresses // _initialStakingAddresses
            ).should.be.fulfilled;
            blockRewardHbbft.address.should.be.equal(
                await validatorSetHbbft.blockRewardContract()
            );
            '0x3000000000000000000000000000000000000001'.should.be.equal(
                await validatorSetHbbft.randomContract()
            );
            stakingHbbft.address.should.be.equal(
                await validatorSetHbbft.getStakingContract()
            );
            '0x8000000000000000000000000000000000000001'.should.be.equal(
                await validatorSetHbbft.keyGenHistoryContract()
            );


            let params : IStakingHbbft.StakingParamsStruct = {
                _candidateMinStake: 1000,
                _delegatorMinStake: 100,
                _initialStakingAddresses: initialStakingAddresses,
                
                _stakingFixedEpochDuration: 60,
                _maxStake: 5000,
                _stakingTransitionTimeframeLength: 10,
                _stakingWithdrawDisallowPeriod: 10,
                _validatorSetContract: validatorSetHbbft.address,

            };

            const fakePK = "0xa255fd7ad199f0ee814ee00cce44ef2b1fa1b52eead5d8013ed85eade03034ae";
            const fakeIP = "0x00000000000000000000000000000001"
            //validators[0].get
            //initialValidatorsPubKeys
            await stakingHbbft.initialize( params, [fakePK, fakePK], [fakeIP] ); //.should.be.fulfilled;
            
            // console.log(`staking isInitialized: ${await stakingHbbft.isInitialized()}`);
            // console.log(`ValidatorSet isInitialized: ${await validatorSetHbbft.isInitialized()}`);
            // console.log(`Validators: ${await validatorSetHbbft.getValidators()}`);

            const poolsFromContract = await stakingHbbft.getPools();
            poolsFromContract.length.should.be.not.equal(0);
            let ip_last = 1;
            //const activePools = [];
            for (let pool of pools) {
                
                if (await stakingHbbft.isPoolActive(pool.address)) {
                    const validatorAddress = await validatorSetHbbft.miningByStakingAddress(pool.address);
                    const ipAddress = [0,0,0,0,0,0,0,0,0,0,0,0,192, 168, 0, ip_last];
                    const port =  30303;
                    // console.log(`Setting IP address for pool ${pool.address}( validator: ) ${validatorAddress} to ${ipAddress}`);
                    await setValidatorInternetAddress(validatorAddress, ipAddress, port);
                    const writtenIP = await getValidatorInternetAddress(pool.address);
                    // console.log(`read IP Address is:`, writtenIP.ipAddress);
                    writtenIP.ipAddress.should.be.deep.equal(ipAddress);
                    writtenIP.port.should.be.equal(port);
                }
                ip_last++;
            }
        });
    });

});


function convertToBigEndian(number: number): number[] {
    const byte1 = number & 0xFF;
    const byte2 = (number >> 8) & 0xFF;
    return [byte2, byte1];

}

interface InternetAddress {
    ipAddress: number[];
    port: number;
}

async function getValidatorInternetAddress(pool: string) : Promise<InternetAddress> {

    const call_result = await stakingHbbft.getPoolInternetAddress(pool);
    const portBN = BigNumber.from(call_result[1]);
    const ipArray = parseHexString(call_result[0]);

    return {
        ipAddress: ipArray,
        port: portBN.toNumber()
    }
}

function parseHexString(str: string) : number[] { 

    // remove leading 0x if present.
    if (str.substring(0, 2) == "0x") {
        str = str.substring(2, str.length);
    }

    var result = [];
    while (str.length >= 2) { 
        result.push(parseInt(str.substring(0, 2), 16));
        str = str.substring(2, str.length);
    }

    return result;
}

async function setValidatorInternetAddress(miner: string, ipAddress: number[], port: number) : Promise<TransactionResponse> {

    if (port > 65535) {
        throw new Error('Port number is too big');
    }

    // transform the Port number into a 2 bytes little endian number Array.
    let portArray = convertToBigEndian(port);
    return vaidatorSetPermission.callFunction("setValidatorInternetAddress", miner, [ipAddress, portArray]);
}

async function increaseTime(time: number) {

    const currentTimestamp = await validatorSetHbbft.getCurrentTimestamp();
    const futureTimestamp = currentTimestamp.add(BigNumber.from(time));
    await validatorSetHbbft.setCurrentTimestamp(futureTimestamp);
    const currentTimestampAfter = await validatorSetHbbft.getCurrentTimestamp();
    futureTimestamp.should.be.equal(currentTimestampAfter);
}

function random(low: number, high: number) {
    return Math.floor((Math.random() * (high - low) + low));
}
async function announceAvailability(pool: string) {
    const blockNumber = await ethers.provider.getBlockNumber()
    const block = await ethers.provider.getBlock(blockNumber);
    const asEncoded = validatorSetHbbft.interface.encodeFunctionData("announceAvailability", [blockNumber, block.hash]);

    // we know now, that this call is allowed.
    // so we can execute it.
    await (await ethers.getSigner(pool)).sendTransaction({ to: validatorSetHbbft.address, data: asEncoded });
}

async function getCurrentGovernancePotValue() {
    const governnancePotAddress = await blockRewardHbbft.governancePotAddress();
    (BigNumber.from(governnancePotAddress)).should.be.gt(BigNumber.from(0));
    const result = BigNumber.from(await ethers.provider.getBalance(governnancePotAddress));
    return result;
}<|MERGE_RESOLUTION|>--- conflicted
+++ resolved
@@ -41,14 +41,7 @@
 //addresses
 let owner: SignerWithAddress;
 let accounts: SignerWithAddress[];
-<<<<<<< HEAD
-=======
-let initialValidatorsPubKeys: string[];
-let initialValidatorsIpAddresses: string[];
-let initialValidators: string[];
-let initialStakingAddresses: string[];
-let accountAddresses: string[];
->>>>>>> 68111b51
+
 
 //consts
 // one epoch in 1 day.
@@ -65,7 +58,6 @@
 let initialValidators: string[];
 let initialStakingAddresses: string[];
 
-let randomHbbft: RandomHbbftMock;
 let accountAddresses: string[];
 
 describe('ValidatorSetHbbft', () => {
@@ -368,13 +360,9 @@
 
 
     describe('newValidatorSet()', async () => {
-<<<<<<< HEAD
-        
-=======
-
-
-
->>>>>>> 68111b51
+
+
+
         beforeEach(async () => {
 
             accountAddresses = accounts.map(item => item.address);
@@ -418,7 +406,7 @@
                 _stakingTransitionTimeframeLength: stakingTransitionTimeframeLength,
                 _stakingWithdrawDisallowPeriod: stakingWithdrawDisallowPeriod
             };
-            await randomHbbft.initialize(validatorSetHbbft.address);
+            // await randomHbbft.initialize(validatorSetHbbft.address);
             await stakingHbbft.initialize(
                 structure,
                 initialValidatorsPubKeys, // _publicKeys
@@ -488,11 +476,7 @@
                     '0x00000000000000000000000000000000000000000000000000000000000000000000000000000000000000000000000000000000000000000000000000000000',
                     '0x00000000000000000000000000000000',
                     { value: stakeAmount }
-<<<<<<< HEAD
-                ); // .should.be.fulfilled;
-=======
                 );
->>>>>>> 68111b51
                 stakeAmount.should.be.equal(await stakingHbbft.stakeAmount(stakingAddresses[i], stakingAddresses[i]));
             }
 
@@ -511,27 +495,14 @@
             (await randomHbbft.currentSeed()).should.be.equal(BigNumber.from(0));
 
             const seed = random(1000000, 2000000);
-<<<<<<< HEAD
             await randomHbbft.setSystemAddress(owner.address).should.be.fulfilled;
             await randomHbbft.connect(owner).setCurrentSeed(BigNumber.from(seed)); // .should.be.fulfilled;
-=======
-            await randomHbbft.setSystemAddress(owner.address);
-            await randomHbbft.connect(owner).setCurrentSeed(BigNumber.from(seed));
->>>>>>> 68111b51
             (await randomHbbft.currentSeed()).should.be.equal(BigNumber.from(seed));
             await randomHbbft.setSystemAddress('0xffffFFFfFFffffffffffffffFfFFFfffFFFfFFfE');
 
-            await randomHbbft.setSystemAddress('0xffffFFFfFFffffffffffffffFfFFFfffFFFfFFfE'); // .should.be.fulfilled;
-            
-            
             // Emulate calling `newValidatorSet()` at the last block of the staking epoch
-<<<<<<< HEAD
-            await validatorSetHbbft.setBlockRewardContract(accounts[4].address); // .should.be.fulfilled;
-            await validatorSetHbbft.connect(accounts[4]).newValidatorSet(); // .should.be.fulfilled;
-=======
             await validatorSetHbbft.setBlockRewardContract(accounts[4].address);
             await validatorSetHbbft.connect(accounts[4]).newValidatorSet();
->>>>>>> 68111b51
 
             const newValidators = await validatorSetHbbft.getPendingValidators();
 
