import { ethers, upgrades } from "hardhat";
import { expect } from "chai";
import { HardhatEthersSigner } from "@nomicfoundation/hardhat-ethers/signers";
import * as helpers from "@nomicfoundation/hardhat-network-helpers";
import fp from "lodash/fp";

import {
    CertifierHbbft,
    KeyGenHistory,
    StakingHbbftMock,
    TxPermissionHbbftMock,
    ValidatorSetHbbftMock,
    ConnectivityTrackerHbbft
} from "../src/types";

import { getTestPartNAcks } from './testhelpers/data';

const EmptyBytes = ethers.hexlify(new Uint8Array());
const validatorInactivityThreshold = BigInt(365 * 86400); // 1 year
const minReportAgeBlocks = 10n;

const contractName = "TX_PERMISSION_CONTRACT";
const contractNameHash = ethers.keccak256(ethers.toUtf8Bytes(contractName));
const contractVersion = 3;

enum AllowedTxTypeMask {
    None = 0x00,
    Basic = 0x01,
    Call = 0x02,
    Create = 0x04,
    Private = 0x08,
    All = 0xffffffff
};

enum KeyGenMode {
    NotAPendingValidator,
    WritePart,
    WaitForOtherParts,
    WriteAck,
    WaitForOtherAcks,
    AllKeysDone
}

describe('TxPermissionHbbft', () => {
    let owner: HardhatEthersSigner;
    let accounts: HardhatEthersSigner[];

    let allowedSenders: string[];
    let accountAddresses: string[];

    let initialValidators: string[];
    let initialStakingAddresses: string[];

    async function deployContractsFixture() {
        const stubAddress = accountAddresses[0];

        const { parts, acks } = getTestPartNAcks();

        const ValidatorSetFactory = await ethers.getContractFactory("ValidatorSetHbbftMock");
        const validatorSetHbbftProxy = await upgrades.deployProxy(
            ValidatorSetFactory,
            [
                owner.address,
                stubAddress,                   // _blockRewardContract
                stubAddress,                   // _randomContract
                stubAddress,                   // _stakingContract
                stubAddress,                   // _keyGenHistoryContract
                validatorInactivityThreshold,  // _validatorInactivityThreshold
                initialValidators,             // _initialMiningAddresses
                initialStakingAddresses,       // _initialStakingAddresses
            ],
            { initializer: 'initialize' }
        );

        await validatorSetHbbftProxy.waitForDeployment();

        let stakingParams = {
            _validatorSetContract: await validatorSetHbbftProxy.getAddress(),
            _initialStakingAddresses: initialStakingAddresses,
            _delegatorMinStake: ethers.parseEther('1'),
            _candidateMinStake: ethers.parseEther('1'),
            _maxStake: ethers.parseEther('100000'),
            _stakingFixedEpochDuration: 86400n,
            _stakingTransitionTimeframeLength: 3600n,
            _stakingWithdrawDisallowPeriod: 1n
        };

        let initialValidatorsPubKeys: string[] = [];
        let initialValidatorsIpAddresses: string[] = [];

        for (let i = 0; i < initialStakingAddresses.length; i++) {
            initialValidatorsPubKeys.push(ethers.Wallet.createRandom().signingKey.publicKey);
            initialValidatorsIpAddresses.push(ethers.zeroPadBytes("0x00", 16));
        }

        let initialValidatorsPubKeysSplit = fp.flatMap((x: string) => [x.substring(0, 66), '0x' + x.substring(66, 130)])
            (initialValidatorsPubKeys);

        const StakingHbbftFactory = await ethers.getContractFactory("StakingHbbftMock");
        //Deploy StakingHbbft contract
        const stakingHbbftProxy = await upgrades.deployProxy(
            StakingHbbftFactory,
            [
                owner.address,
                stakingParams,
                initialValidatorsPubKeysSplit, // _publicKeys
                initialValidatorsIpAddresses // _internetAddresses
            ],
            { initializer: 'initialize' }
        );

        await stakingHbbftProxy.waitForDeployment();

        const KeyGenFactory = await ethers.getContractFactory("KeyGenHistory");
        const keyGenHistoryProxy = await upgrades.deployProxy(
            KeyGenFactory,
            [
                owner.address,
                await validatorSetHbbftProxy.getAddress(),
                initialValidators,
                parts,
                acks
            ],
            { initializer: 'initialize' }
        );

        await keyGenHistoryProxy.waitForDeployment();

        const CertifierFactory = await ethers.getContractFactory("CertifierHbbft");
        const certifierProxy = await upgrades.deployProxy(
            CertifierFactory,
            [
                [owner.address],
                await validatorSetHbbftProxy.getAddress(),
                owner.address
            ],
            { initializer: 'initialize' }
        );

        await certifierProxy.waitForDeployment();

        const BlockRewardHbbftFactory = await ethers.getContractFactory("BlockRewardHbbftMock");
        const blockRewardHbbftProxy = await upgrades.deployProxy(
            BlockRewardHbbftFactory,
            [
                owner.address,
                await validatorSetHbbftProxy.getAddress(),
                stubAddress
            ],
            { initializer: 'initialize' }
        );

        await blockRewardHbbftProxy.waitForDeployment();

        const ConnectivityTrackerFactory = await ethers.getContractFactory("ConnectivityTrackerHbbft");
        const connectivityTrackerProxy = await upgrades.deployProxy(
            ConnectivityTrackerFactory,
            [
                owner.address,
                await validatorSetHbbftProxy.getAddress(),
                await stakingHbbftProxy.getAddress(),
                await blockRewardHbbftProxy.getAddress(),
                minReportAgeBlocks,
            ],
            { initializer: 'initialize' }
        );

        await connectivityTrackerProxy.waitForDeployment();

        const TxPermissionFactory = await ethers.getContractFactory("TxPermissionHbbftMock");
        const txPermissionProxy = await upgrades.deployProxy(
            TxPermissionFactory,
            [
                allowedSenders,
                await certifierProxy.getAddress(),
                await validatorSetHbbftProxy.getAddress(),
                await keyGenHistoryProxy.getAddress(),
                await connectivityTrackerProxy.getAddress(),
                owner.address
            ],
            { initializer: 'initialize' }
        );

        await txPermissionProxy.waitForDeployment();

        const txPermission = TxPermissionFactory.attach(await txPermissionProxy.getAddress()) as TxPermissionHbbftMock;
        const keyGenHistory = KeyGenFactory.attach(await keyGenHistoryProxy.getAddress()) as KeyGenHistory;
        const certifier = CertifierFactory.attach(await certifierProxy.getAddress()) as CertifierHbbft;

        const validatorSetHbbft = ValidatorSetFactory.attach(
            await validatorSetHbbftProxy.getAddress()
        ) as ValidatorSetHbbftMock;

        const stakingHbbft = StakingHbbftFactory.attach(
            await stakingHbbftProxy.getAddress()
        ) as StakingHbbftMock;

        const connectivityTracker = ConnectivityTrackerFactory.attach(
            await connectivityTrackerProxy.getAddress()
        ) as ConnectivityTrackerHbbft;

        await blockRewardHbbftProxy.setConnectivityTracker(await connectivityTrackerProxy.getAddress());
        await validatorSetHbbftProxy.setKeyGenHistoryContract(await keyGenHistoryProxy.getAddress());
        await validatorSetHbbftProxy.setStakingContract(await stakingHbbftProxy.getAddress());

        return { txPermission, validatorSetHbbft, certifier, keyGenHistory, stakingHbbft, connectivityTracker };
    }

    before(async () => {
        [owner, ...accounts] = await ethers.getSigners();
        accountAddresses = accounts.map(item => item.address);

        allowedSenders = [owner.address, accountAddresses[15], accountAddresses[16]];

        initialValidators = accountAddresses.slice(1, 4); // accounts[1...3]
        initialStakingAddresses = accountAddresses.slice(4, 7); // accounts[4...6]
    });

    describe('deployment', async () => {
        it("should deploy and initialize contract", async function () {
            const certifierAddress = accountAddresses[0];
            const validatorSetAddress = accountAddresses[1];
            const keyGenHistoryAddress = accountAddresses[2];
            const connectivityTrackerAddress = accountAddresses[3];

            const TxPermissionFactory = await ethers.getContractFactory("TxPermissionHbbftMock");
            const txPermission = await upgrades.deployProxy(
                TxPermissionFactory,
                [
                    allowedSenders,
                    certifierAddress,
                    validatorSetAddress,
                    keyGenHistoryAddress,
                    connectivityTrackerAddress,
                    owner.address
                ],
                { initializer: 'initialize' }
            );

            await txPermission.waitForDeployment();

            expect(await txPermission.certifierContract()).to.equal(certifierAddress);
            expect(await txPermission.keyGenHistoryContract()).to.equal(keyGenHistoryAddress);
            expect(await txPermission.validatorSetContract()).to.equal(validatorSetAddress);
            expect(await txPermission.connectivityTracker()).to.equal(connectivityTrackerAddress);
            expect(await txPermission.owner()).to.equal(owner.address);

            expect(await txPermission.allowedSenders()).to.deep.equal(allowedSenders);
        });

        it("should revert initialization with CertifierHbbft = address(0)", async () => {
            const TxPermissionFactory = await ethers.getContractFactory("TxPermissionHbbftMock");
            const stubAddress = accountAddresses[0];

            await expect(upgrades.deployProxy(
                TxPermissionFactory,
                [
                    allowedSenders,
                    ethers.ZeroAddress,
                    stubAddress,
                    stubAddress,
                    stubAddress,
                    owner.address
                ],
                { initializer: 'initialize' }
            )).to.be.revertedWithCustomError(TxPermissionFactory, "ZeroAddress");
        });

        it("should revert initialization with ValidatorSet = address(0)", async () => {
            const TxPermissionFactory = await ethers.getContractFactory("TxPermissionHbbftMock");
            const stubAddress = accountAddresses[0];

            await expect(upgrades.deployProxy(
                TxPermissionFactory,
                [
                    allowedSenders,
                    stubAddress,
                    ethers.ZeroAddress,
                    stubAddress,
                    stubAddress,
                    owner.address
                ],
                { initializer: 'initialize' }
            )).to.be.revertedWithCustomError(TxPermissionFactory, "ZeroAddress");
        });

        it("should revert initialization with KeyGenHistory = address(0)", async () => {
            const TxPermissionFactory = await ethers.getContractFactory("TxPermissionHbbftMock");
            const stubAddress = accountAddresses[0];

            await expect(upgrades.deployProxy(
                TxPermissionFactory,
                [
                    allowedSenders,
                    stubAddress,
                    stubAddress,
                    ethers.ZeroAddress,
                    stubAddress,
                    owner.address
                ],
                { initializer: 'initialize' }
            )).to.be.revertedWithCustomError(TxPermissionFactory, "ZeroAddress");
        });

        it("should revert initialization with ConnectivityTracker = address(0)", async () => {
            const TxPermissionFactory = await ethers.getContractFactory("TxPermissionHbbftMock");
            const stubAddress = accountAddresses[0];

            await expect(upgrades.deployProxy(
                TxPermissionFactory,
                [
                    allowedSenders,
                    stubAddress,
                    stubAddress,
                    stubAddress,
                    ethers.ZeroAddress,
                    owner.address
                ],
                { initializer: 'initialize' }
            )).to.be.revertedWithCustomError(TxPermissionFactory, "ZeroAddress");
        });

        it("should revert initialization with owner = address(0)", async () => {
            const TxPermissionFactory = await ethers.getContractFactory("TxPermissionHbbftMock");
            const stubAddress = accountAddresses[0];

            await expect(upgrades.deployProxy(
                TxPermissionFactory,
                [
                    allowedSenders,
                    stubAddress,
                    stubAddress,
                    stubAddress,
                    stubAddress,
                    ethers.ZeroAddress,
                ],
                { initializer: 'initialize' }
            )).to.be.revertedWithCustomError(TxPermissionFactory, "ZeroAddress");
        });

        it("should not allow initialization if initialized contract", async () => {
            const TxPermissionFactory = await ethers.getContractFactory("TxPermissionHbbftMock");
            const stubAddress = accountAddresses[0];

            const contract = await upgrades.deployProxy(
                TxPermissionFactory,
                [
                    allowedSenders,
                    stubAddress,
                    stubAddress,
                    stubAddress,
                    stubAddress,
                    owner.address
                ],
                { initializer: 'initialize' }
            );

            await contract.waitForDeployment();

            await expect(contract.initialize(
                allowedSenders,
                stubAddress,
                stubAddress,
                stubAddress,
                stubAddress,
                owner.address
            )).to.be.revertedWithCustomError(contract, "InvalidInitialization");
        });
    });

    describe('contract functions', async function () {
        it("should get contract name", async function () {
            const { txPermission } = await helpers.loadFixture(deployContractsFixture);

            expect(await txPermission.contractName()).to.equal(contractName);
        });

        it("should get contract name hash", async function () {
            const { txPermission } = await helpers.loadFixture(deployContractsFixture);

            expect(await txPermission.contractNameHash()).to.equal(contractNameHash);
        });

        it("should get contract version", async function () {
            const { txPermission } = await helpers.loadFixture(deployContractsFixture);

            expect(await txPermission.contractVersion()).to.equal(contractVersion);
        });

        describe('addAllowedSender()', async function () {
            it("should restrict calling addAllowedSender to contract owner", async function () {
                const { txPermission } = await helpers.loadFixture(deployContractsFixture);

                const caller = accounts[1];

                await expect(
                    txPermission.connect(caller).addAllowedSender(caller.address)
                ).to.be.revertedWithCustomError(txPermission, "OwnableUnauthorizedAccount")
                    .withArgs(caller.address);
            });

            it("should revert if sender address is 0", async function () {
                const { txPermission } = await helpers.loadFixture(deployContractsFixture);

                await expect(
                    txPermission.connect(owner).addAllowedSender(ethers.ZeroAddress)
                ).to.be.reverted;
            });

            it("should add allowed sender", async function () {
                const { txPermission } = await helpers.loadFixture(deployContractsFixture);

                const sender = accounts[10];

                expect(await txPermission.isSenderAllowed(sender.address)).to.be.false;
                expect(await txPermission.connect(owner).addAllowedSender(sender.address));
                expect(await txPermission.isSenderAllowed(sender.address)).to.be.true;

                expect(await txPermission.allowedSenders()).to.contain(sender.address);
            });

            it("should revert adding same address twice", async function () {
                const { txPermission } = await helpers.loadFixture(deployContractsFixture);

                const sender = accounts[10];

                expect(await txPermission.isSenderAllowed(sender.address)).to.be.false;
                expect(await txPermission.connect(owner).addAllowedSender(sender.address));
                expect(await txPermission.isSenderAllowed(sender.address)).to.be.true;

                await expect(
                    txPermission.connect(owner).addAllowedSender(sender.address)
                ).to.be.rejected;
            });
        });

        describe('removeAllowedSender()', async function () {
            it("should restrict calling removeAllowedSender to contract owner", async function () {
                const { txPermission } = await helpers.loadFixture(deployContractsFixture);

                const caller = accounts[1];

                await expect(
                    txPermission.connect(caller).removeAllowedSender(caller.address)
                ).to.be.revertedWithCustomError(txPermission, "OwnableUnauthorizedAccount")
                    .withArgs(caller.address);
            });

            it("should revert calling if sender already removed", async function () {
                const { txPermission } = await helpers.loadFixture(deployContractsFixture);

                const sender = accounts[11];

                // expect(await txPermission.isSenderAllowed(sender.address)).to.be.false;
                // expect(await txPermission.connect(owner).addAllowedSender(sender.address));
                // expect(await txPermission.isSenderAllowed(sender.address)).to.be.true;

                await expect(
                    txPermission.connect(owner).removeAllowedSender(sender.address)
                ).to.be.reverted;
            });

            it("should remove sender", async function () {
                const { txPermission } = await helpers.loadFixture(deployContractsFixture);

                const sender = accounts[11];

                expect(await txPermission.connect(owner).addAllowedSender(sender.address));
                expect(await txPermission.isSenderAllowed(sender.address)).to.be.true;
                expect(await txPermission.allowedSenders()).to.contain(sender.address);

                expect(await txPermission.connect(owner).removeAllowedSender(sender.address));

                expect(await txPermission.isSenderAllowed(sender.address)).to.be.false;
                expect(await txPermission.allowedSenders()).to.not.contain(sender.address);
            });
        });

        describe('setMinimumGasPrice()', async function () {
            it("should restrict calling setMinimumGasPrice to contract owner", async function () {
                const { txPermission } = await helpers.loadFixture(deployContractsFixture);

                const caller = accounts[1];

                await expect(txPermission.connect(caller).setMinimumGasPrice(1))
                    .to.be.revertedWithCustomError(txPermission, "OwnableUnauthorizedAccount")
                    .withArgs(caller.address);
            });

            it("should not allow to set minimum gas price 0", async function () {
                const { txPermission } = await helpers.loadFixture(deployContractsFixture);

                await expect(
                    txPermission.connect(owner).setMinimumGasPrice(0)
<<<<<<< HEAD
                ).to.be.revertedWith('new value not within allowed range');
=======
                ).to.be.revertedWithCustomError(txPermission, "InvalidMinGasPrice");
>>>>>>> 321dbbc3
            });

            it("should set minimum gas price", async function () {
                const { txPermission } = await helpers.loadFixture(deployContractsFixture);
                const minGasPrice = ethers.parseUnits('0.8', 'gwei');
                await expect(
                    txPermission.connect(owner).setMinimumGasPrice(minGasPrice)
                ).to.emit(txPermission, "GasPriceChanged")
                    .withArgs(minGasPrice);

                expect(await txPermission.minimumGasPrice()).to.equal(minGasPrice);
            });
        });

        describe('setBlockGasLimit()', async function () {
            it("should restrict calling setBlockGasLimit to contract owner", async function () {
                const { txPermission } = await helpers.loadFixture(deployContractsFixture);

                const caller = accounts[1];

                await expect(txPermission.connect(caller).setBlockGasLimit(1))
                    .to.be.revertedWithCustomError(txPermission, "OwnableUnauthorizedAccount")
                    .withArgs(caller.address);
            });

            it("should not allow to set block gas limit less than 100_000", async function () {
                const { txPermission } = await helpers.loadFixture(deployContractsFixture);

                const blockGasLimit = 10_000;

                await expect(
                    txPermission.connect(owner).setBlockGasLimit(blockGasLimit)
<<<<<<< HEAD
                ).to.be.revertedWith('new value not within allowed range');
=======
                ).to.be.revertedWithCustomError(txPermission, "InvalidBlockGasLimit");
>>>>>>> 321dbbc3
            });

            it("should set block gas limit", async function () {
                const { txPermission } = await helpers.loadFixture(deployContractsFixture);

                const blockGasLimit = 900_000_000

                expect(await txPermission.connect(owner).setBlockGasLimit(blockGasLimit));

                expect(await txPermission.blockGasLimit()).to.equal(blockGasLimit);
            });
        });

        describe('allowedTxTypes()', async function () {
            it("should allow all transaction types for allowed sender", async function () {
                const { txPermission } = await helpers.loadFixture(deployContractsFixture);

                const sender = accounts[10];

                expect(await txPermission.connect(owner).addAllowedSender(sender.address));
                expect(await txPermission.isSenderAllowed(sender.address)).to.be.true;

                const result = await txPermission.allowedTxTypes(
                    sender.address,
                    ethers.ZeroAddress,
                    0n,
                    1n,
                    EmptyBytes,
                );

                expect(result.typesMask).to.equal(AllowedTxTypeMask.All);
                expect(result.cache).to.be.false;
            });

            it("should not allow zero gas price transactions for uncertified senders", async function () {
                const { txPermission, certifier } = await helpers.loadFixture(deployContractsFixture);

                const sender = accounts[10];

                expect(await certifier.certified(sender.address)).to.be.false;

                const result = await txPermission.allowedTxTypes(
                    sender.address,
                    ethers.ZeroAddress,
                    0n,
                    0n,
                    EmptyBytes,
                );

                expect(result.typesMask).to.equal(AllowedTxTypeMask.None);
                expect(result.cache).to.be.false;
            });

            it("should allow zero gas price transactions for certified senders", async function () {
                const { txPermission, certifier } = await helpers.loadFixture(deployContractsFixture);

                const sender = accounts[10];

                expect(await certifier.certified(sender.address)).to.be.false;
                await certifier.connect(owner).certify(sender.address);
                expect(await certifier.certified(sender.address)).to.be.true;

                const result = await txPermission.allowedTxTypes(
                    sender.address,
                    ethers.ZeroAddress,
                    0,
                    0,
                    EmptyBytes,
                );

                expect(result.typesMask).to.equal(AllowedTxTypeMask.All);
                expect(result.cache).to.be.false;
            });

            it("should not allow usual transaction with gas price less than minimumGasPrice", async function () {
                const { txPermission } = await helpers.loadFixture(deployContractsFixture);

                const sender = accounts[10];
                const minGasPrice = ethers.parseUnits('0.8', 'gwei');

                await txPermission.connect(owner).setMinimumGasPrice(minGasPrice);
                expect(await txPermission.minimumGasPrice()).to.equal(minGasPrice);

                const result = await txPermission.allowedTxTypes(
                    sender.address,
                    ethers.ZeroAddress,
                    0,
                    minGasPrice / BigInt(2),
                    EmptyBytes,
                );

                expect(result.typesMask).to.equal(AllowedTxTypeMask.None);
                expect(result.cache).to.be.false;
            });

            it("should allow usual transaction with sufficient gas price", async function () {
                const { txPermission } = await helpers.loadFixture(deployContractsFixture);

                const sender = accounts[10];
                const minGasPrice = ethers.parseUnits('0.8', 'gwei');

                await txPermission.connect(owner).setMinimumGasPrice(minGasPrice);
                expect(await txPermission.minimumGasPrice()).to.equal(minGasPrice);

                const result = await txPermission.allowedTxTypes(
                    sender.address,
                    ethers.ZeroAddress,
                    0,
                    minGasPrice,
                    EmptyBytes,
                );

                expect(result.typesMask).to.equal(AllowedTxTypeMask.All);
                expect(result.cache).to.be.false;
            });

            it("should not allow transactions to mining addresses", async function () {
                const { txPermission } = await helpers.loadFixture(deployContractsFixture);

                const sender = accounts[10];
                const gasPrice = await txPermission.minimumGasPrice();

                for (let validator of initialValidators) {
                    const result = await txPermission.allowedTxTypes(
                        sender.address,
                        validator,
                        0,
                        gasPrice,
                        EmptyBytes,
                    );

                    expect(result.typesMask).to.equal(AllowedTxTypeMask.None);
                    expect(result.cache).to.be.false;
                }
            });

            it("should allow basic transactions from mining addresses with sufficient gas price", async function () {
                const { txPermission } = await helpers.loadFixture(deployContractsFixture);

                const gasPrice = await txPermission.minimumGasPrice();

                for (let validator of initialValidators) {
                    const result = await txPermission.allowedTxTypes(
                        validator,
                        ethers.ZeroAddress,
                        0,
                        gasPrice,
                        EmptyBytes,
                    );

                    expect(result.typesMask).to.equal(AllowedTxTypeMask.Basic);
                    expect(result.cache).to.be.false;
                }
            });

            it("should not allow transactions from mining addresses with zero balance", async function () {
                const { txPermission } = await helpers.loadFixture(deployContractsFixture);

                const gasPrice = await txPermission.minimumGasPrice();

                for (let validator of initialValidators) {
                    await helpers.setBalance(validator, 0);

                    const result = await txPermission.allowedTxTypes(
                        validator,
                        ethers.ZeroAddress,
                        0n,
                        gasPrice,
                        EmptyBytes,
                    );

                    expect(result.typesMask).to.equal(AllowedTxTypeMask.None);
                    expect(result.cache).to.be.false;
                }
            });

            it("should not allow transactions from mining addresses with zero balance", async function () {
                const { txPermission } = await helpers.loadFixture(deployContractsFixture);

                const gasPrice = await txPermission.minimumGasPrice();

                for (let validator of initialValidators) {
                    await helpers.setBalance(validator, 0);

                    const result = await txPermission.allowedTxTypes(
                        validator,
                        ethers.ZeroAddress,
                        0,
                        gasPrice,
                        EmptyBytes,
                    );

                    expect(result.typesMask).to.equal(AllowedTxTypeMask.None);
                    expect(result.cache).to.be.false;
                }
            });

            describe('calls to ValidatorSet contract', async function () {
                const ipAddress = '0x11111111111111111111111111111111';
                const port = '0xbeef';

                it("should allow reportMalicious if callable", async function () {
                    const { txPermission, validatorSetHbbft } = await helpers.loadFixture(deployContractsFixture);

                    const gasPrice = await txPermission.minimumGasPrice();
                    const reporter = await ethers.getSigner(initialValidators[0]);
                    const malicious = initialValidators[1];

                    const latestBlock = await helpers.time.latestBlock();

                    const calldata = validatorSetHbbft.interface.encodeFunctionData(
                        "reportMalicious",
                        [
                            malicious,
                            latestBlock - 1,
                            EmptyBytes,
                        ]
                    );

                    const result = await txPermission.allowedTxTypes(
                        reporter.address,
                        await validatorSetHbbft.getAddress(),
                        0n,
                        gasPrice,
                        ethers.hexlify(calldata),
                    );

                    expect(result.typesMask).to.equal(AllowedTxTypeMask.Call);
                    expect(result.cache).to.be.false;
                });

                it("should allow reportMalicious if callable with data length <= 64", async function () {
                    const { txPermission, validatorSetHbbft } = await helpers.loadFixture(deployContractsFixture);

                    const gasPrice = await txPermission.minimumGasPrice();
                    const reporter = await ethers.getSigner(initialValidators[0]);
                    const malicious = initialValidators[1];

                    const latestBlock = await helpers.time.latestBlock();

                    const calldata = validatorSetHbbft.interface.encodeFunctionData(
                        'reportMalicious',
                        [
                            malicious,
                            latestBlock - 1,
                            EmptyBytes
                        ]
                    );

                    const slicedCalldata = calldata.slice(0, calldata.length - 128);

                    const result = await txPermission.allowedTxTypes(
                        reporter.address,
                        await validatorSetHbbft.getAddress(),
                        0n,
                        gasPrice,
                        ethers.hexlify(slicedCalldata),
                    );

                    expect(result.typesMask).to.equal(AllowedTxTypeMask.Call);
                    expect(result.cache).to.be.false;
                });

                it("should not allow reportMalicious if not callable", async function () {
                    const { txPermission, validatorSetHbbft } = await helpers.loadFixture(deployContractsFixture);

                    const gasPrice = await txPermission.minimumGasPrice();

                    // If reporter is not validator, reportMalicious is not callable, that means tx is not allowed
                    const reporter = await ethers.getSigner(initialStakingAddresses[0]);
                    const malicious = initialValidators[1];

                    const latestBlock = await helpers.time.latestBlock();

                    const calldata = validatorSetHbbft.interface.encodeFunctionData(
                        'reportMalicious',
                        [
                            malicious,
                            latestBlock - 1,
                            EmptyBytes
                        ]
                    );

                    const result = await txPermission.allowedTxTypes(
                        reporter.address,
                        await validatorSetHbbft.getAddress(),
                        0,
                        gasPrice,
                        ethers.hexlify(calldata),
                    );

                    expect(result.typesMask).to.equal(AllowedTxTypeMask.None);
                    expect(result.cache).to.be.false;
                });

                it("should allow announce availability by known unvailable validator", async function () {
                    const { txPermission, validatorSetHbbft } = await helpers.loadFixture(deployContractsFixture);

                    await validatorSetHbbft.setValidatorAvailableSince(initialValidators[0], 0);

                    const gasPrice = await txPermission.minimumGasPrice();
                    const latestBlock = await ethers.provider.getBlock('latest');

                    const calldata = validatorSetHbbft.interface.encodeFunctionData(
                        'announceAvailability',
                        [
                            latestBlock!.number,
                            latestBlock!.hash!
                        ]
                    );

                    const result = await txPermission.allowedTxTypes(
                        initialValidators[0],
                        await validatorSetHbbft.getAddress(),
                        0,
                        gasPrice,
                        ethers.hexlify(calldata),
                    );

                    expect(result.typesMask).to.equal(AllowedTxTypeMask.Call);
                    expect(result.cache).to.be.false;
                });

                it("should not allow announce availability by unknown validator", async function () {
                    const { txPermission, validatorSetHbbft } = await helpers.loadFixture(deployContractsFixture);

                    const gasPrice = await txPermission.minimumGasPrice();
                    const latestBlock = await ethers.provider.getBlock('latest');

                    const calldata = validatorSetHbbft.interface.encodeFunctionData(
                        'announceAvailability',
                        [
                            latestBlock!.number,
                            latestBlock!.hash!
                        ]
                    );

                    const result = await txPermission.allowedTxTypes(
                        accounts[8].address,
                        await validatorSetHbbft.getAddress(),
                        0,
                        gasPrice,
                        ethers.hexlify(calldata),
                    );

                    expect(result.typesMask).to.equal(AllowedTxTypeMask.None);
                    expect(result.cache).to.be.false;
                });

                it("should allow to set validator ip address for active staking pool", async function () {
                    const { txPermission, validatorSetHbbft } = await helpers.loadFixture(deployContractsFixture);

                    const gasPrice = await txPermission.minimumGasPrice();
                    const calldata = validatorSetHbbft.interface.encodeFunctionData(
                        'setValidatorInternetAddress',
                        [ipAddress, port]
                    );

                    const result = await txPermission.allowedTxTypes(
                        initialValidators[1],
                        await validatorSetHbbft.getAddress(),
                        0,
                        gasPrice,
                        ethers.hexlify(calldata),
                    );

                    expect(result.typesMask).to.equal(AllowedTxTypeMask.Call);
                    expect(result.cache).to.be.false;
                });

                it("should not allow to set validator ip address for inactive staking pool", async function () {
                    const { txPermission, validatorSetHbbft, stakingHbbft } = await helpers.loadFixture(deployContractsFixture);

                    await stakingHbbft.setValidatorSetAddress(owner.address);
                    await stakingHbbft.removePool(initialStakingAddresses[0]);
                    await stakingHbbft.setValidatorSetAddress(await validatorSetHbbft.getAddress());

                    const gasPrice = await txPermission.minimumGasPrice();
                    const calldata = validatorSetHbbft.interface.encodeFunctionData(
                        'setValidatorInternetAddress',
                        [ipAddress, port]
                    );

                    const result = await txPermission.allowedTxTypes(
                        initialValidators[0],
                        await validatorSetHbbft.getAddress(),
                        0,
                        gasPrice,
                        ethers.hexlify(calldata),
                    );

                    expect(result.typesMask).to.equal(AllowedTxTypeMask.None);
                    expect(result.cache).to.be.false;
                });

                it("should not allow to set validator ip address for non existing validator", async function () {
                    const { txPermission, validatorSetHbbft } = await helpers.loadFixture(deployContractsFixture);

                    const gasPrice = await txPermission.minimumGasPrice();
                    const calldata = validatorSetHbbft.interface.encodeFunctionData(
                        'setValidatorInternetAddress',
                        [ipAddress, port]
                    );

                    const result = await txPermission.allowedTxTypes(
                        accounts[8].address,
                        await validatorSetHbbft.getAddress(),
                        0,
                        gasPrice,
                        ethers.hexlify(calldata),
                    );

                    expect(result.typesMask).to.equal(AllowedTxTypeMask.None);
                    expect(result.cache).to.be.false;
                });

                it("should not allow other methods calls by validators with non-zero gas price", async function () {
                    const { txPermission, validatorSetHbbft } = await helpers.loadFixture(deployContractsFixture);

                    const gasPrice = await txPermission.minimumGasPrice();
                    const calldata = validatorSetHbbft.interface.encodeFunctionData('newValidatorSet');

                    const result = await txPermission.allowedTxTypes(
                        initialValidators[0],
                        await validatorSetHbbft.getAddress(),
                        0,
                        gasPrice,
                        ethers.hexlify(calldata),
                    );

                    expect(result.typesMask).to.equal(AllowedTxTypeMask.None);
                    expect(result.cache).to.be.false;
                });

                it("should allow other methods calls by non-validators with non-zero gas price", async function () {
                    const { txPermission, validatorSetHbbft } = await helpers.loadFixture(deployContractsFixture);

                    const gasPrice = await txPermission.minimumGasPrice();

                    const calldata = validatorSetHbbft.interface.encodeFunctionData('newValidatorSet');

                    const result = await txPermission.allowedTxTypes(
                        accounts[8].address,
                        await validatorSetHbbft.getAddress(),
                        0,
                        gasPrice,
                        ethers.hexlify(calldata),
                    );

                    expect(result.typesMask).to.equal(AllowedTxTypeMask.Call);
                    expect(result.cache).to.be.false;
                });

                it("should use default validation for other methods calls with zero gas price", async function () {
                    const { txPermission, validatorSetHbbft } = await helpers.loadFixture(deployContractsFixture);

                    const calldata = validatorSetHbbft.interface.encodeFunctionData('newValidatorSet');

                    const result = await txPermission.allowedTxTypes(
                        owner.address,
                        await validatorSetHbbft.getAddress(),
                        0,
                        0,
                        ethers.hexlify(calldata),
                    );

                    expect(result.typesMask).to.equal(AllowedTxTypeMask.All);
                    expect(result.cache).to.be.false;
                });
            });

            describe('calls to KeyGenHistory contract', async function () {
                async function deployMocks() {
                    const mockStakingFactory = await ethers.getContractFactory("MockStaking");
                    const mockStaking = await mockStakingFactory.deploy();
                    await mockStaking.waitForDeployment();

                    const mockValidatorSetFactory = await ethers.getContractFactory("MockValidatorSet");
                    const mockValidatorSet = await mockValidatorSetFactory.deploy();
                    await mockValidatorSet.waitForDeployment();

                    await mockValidatorSet.setStakingContract(await mockStaking.getAddress());

                    return { mockValidatorSet, mockStaking };
                }

                it("should not allow writePart transactions outside of write part time", async function () {
                    const { txPermission, keyGenHistory } = await helpers.loadFixture(deployContractsFixture);

                    const calldata = keyGenHistory.interface.encodeFunctionData(
                        'writePart',
                        [0, 0, EmptyBytes]
                    );

                    const caller = accounts[8];

                    const result = await txPermission.allowedTxTypes(
                        caller.address,
                        await keyGenHistory.getAddress(),
                        0,
                        0,
                        ethers.hexlify(calldata),
                    );

                    expect(result.typesMask).to.equal(AllowedTxTypeMask.None);
                    expect(result.cache).to.be.false;
                });

                it("should not allow writePart transaction with data size < 36", async function () {
                    const { txPermission, keyGenHistory } = await helpers.loadFixture(deployContractsFixture);
                    const { mockValidatorSet } = await deployMocks();

                    await txPermission.setValidatorSetContract(await mockValidatorSet.getAddress());
                    await mockValidatorSet.setKeyGenMode(KeyGenMode.WritePart);

                    const calldata = keyGenHistory.interface.encodeFunctionData(
                        'writePart',
                        [0, 0, EmptyBytes]
                    );

                    const slicedCalladata = calldata.slice(0, 10);
                    const caller = accounts[8];

                    const result = await txPermission.allowedTxTypes(
                        caller.address,
                        await keyGenHistory.getAddress(),
                        0,
                        0,
                        ethers.hexlify(slicedCalladata),
                    );

                    expect(result.typesMask).to.equal(AllowedTxTypeMask.None);
                    expect(result.cache).to.be.false;
                });

                it("should not allow writePart transaction with wrong epoch number", async function () {
                    const { txPermission, keyGenHistory } = await helpers.loadFixture(deployContractsFixture);
                    const { mockValidatorSet, mockStaking } = await deployMocks();

                    const epoch = 10;

                    await txPermission.setValidatorSetContract(await mockValidatorSet.getAddress());
                    await mockValidatorSet.setKeyGenMode(KeyGenMode.WritePart);
                    await mockStaking.setStakingEpoch(epoch);

                    const calldata = keyGenHistory.interface.encodeFunctionData(
                        'writePart',
                        [epoch - 1, 0, EmptyBytes]
                    );

                    const caller = accounts[8];

                    const result = await txPermission.allowedTxTypes(
                        caller.address,
                        await keyGenHistory.getAddress(),
                        0,
                        0,
                        ethers.hexlify(calldata),
                    );

                    expect(result.typesMask).to.equal(AllowedTxTypeMask.None);
                    expect(result.cache).to.be.false;
                });

                it("should allow writePart transaction", async function () {
                    const { txPermission, keyGenHistory } = await helpers.loadFixture(deployContractsFixture);
                    const { mockValidatorSet, mockStaking } = await deployMocks();

                    const epoch = 10;

                    await txPermission.setValidatorSetContract(await mockValidatorSet.getAddress());
                    await mockValidatorSet.setKeyGenMode(KeyGenMode.WritePart);
                    await mockStaking.setStakingEpoch(epoch);

                    const calldata = keyGenHistory.interface.encodeFunctionData(
                        'writePart',
                        [epoch + 1, 0, EmptyBytes]
                    );

                    const caller = accounts[8];

                    const result = await txPermission.allowedTxTypes(
                        caller.address,
                        await keyGenHistory.getAddress(),
                        0,
                        0,
                        ethers.hexlify(calldata),
                    );

                    expect(result.typesMask).to.equal(AllowedTxTypeMask.Call);
                    expect(result.cache).to.be.false;
                });

                it("should not allow writeAcks transactions outside of write acks time", async function () {
                    const { txPermission, keyGenHistory } = await helpers.loadFixture(deployContractsFixture);

                    const calldata = keyGenHistory.interface.encodeFunctionData(
                        'writeAcks',
                        [0, 0, [EmptyBytes]]
                    );

                    const caller = accounts[8];

                    const result = await txPermission.allowedTxTypes(
                        caller.address,
                        await keyGenHistory.getAddress(),
                        0,
                        0,
                        ethers.hexlify(calldata),
                    );

                    expect(result.typesMask).to.equal(AllowedTxTypeMask.None);
                    expect(result.cache).to.be.false;
                });

                it("should not allow writeAck transaction with data size < 36", async function () {
                    const { txPermission, keyGenHistory } = await helpers.loadFixture(deployContractsFixture);
                    const { mockValidatorSet } = await deployMocks();

                    await txPermission.setValidatorSetContract(await mockValidatorSet.getAddress());
                    await mockValidatorSet.setKeyGenMode(KeyGenMode.WriteAck);

                    const calldata = keyGenHistory.interface.encodeFunctionData(
                        'writeAcks',
                        [0, 0, [EmptyBytes]]
                    );

                    const caller = accounts[8];

                    const slicedCalldata = calldata.slice(0, 10);

                    const result = await txPermission.allowedTxTypes(
                        caller.address,
                        await keyGenHistory.getAddress(),
                        0,
                        0,
                        ethers.hexlify(slicedCalldata),
                    );

                    expect(result.typesMask).to.equal(AllowedTxTypeMask.None);
                    expect(result.cache).to.be.false;
                });

                it("should not allow writeAck transaction with incorrect epoch and round", async function () {
                    const { txPermission, keyGenHistory } = await helpers.loadFixture(deployContractsFixture);
                    const { mockValidatorSet, mockStaking } = await deployMocks();

                    const epoch = 10;

                    await txPermission.setValidatorSetContract(await mockValidatorSet.getAddress());
                    await mockValidatorSet.setKeyGenMode(KeyGenMode.WriteAck);
                    await mockStaking.setStakingEpoch(epoch);

                    const calldata = keyGenHistory.interface.encodeFunctionData(
                        'writeAcks',
                        [epoch - 1, epoch - 2, [EmptyBytes]]
                    );

                    const caller = accounts[8];

                    const result = await txPermission.allowedTxTypes(
                        caller.address,
                        await keyGenHistory.getAddress(),
                        0,
                        0,
                        ethers.hexlify(calldata),
                    );

                    expect(result.typesMask).to.equal(AllowedTxTypeMask.None);
                    expect(result.cache).to.be.false;
                });

                it("should allow writeAck transaction with correct epoch", async function () {
                    const { txPermission, keyGenHistory } = await helpers.loadFixture(deployContractsFixture);
                    const { mockValidatorSet, mockStaking } = await deployMocks();

                    const epoch = 10;

                    await txPermission.setValidatorSetContract(await mockValidatorSet.getAddress());
                    await mockValidatorSet.setKeyGenMode(KeyGenMode.WriteAck);
                    await mockStaking.setStakingEpoch(epoch);

                    const calldata = keyGenHistory.interface.encodeFunctionData(
                        'writeAcks',
                        [epoch + 1, 0, [EmptyBytes]]
                    );

                    const caller = accounts[8];

                    const result = await txPermission.allowedTxTypes(
                        caller.address,
                        await keyGenHistory.getAddress(),
                        0,
                        0,
                        ethers.hexlify(calldata),
                    );

                    expect(result.typesMask).to.equal(AllowedTxTypeMask.Call);
                    expect(result.cache).to.be.false;
                });

                it("should allow writeAck transaction with correct round", async function () {
                    const { txPermission, keyGenHistory } = await helpers.loadFixture(deployContractsFixture);
                    const { mockValidatorSet, mockStaking } = await deployMocks();

                    const epoch = 10;

                    await txPermission.setValidatorSetContract(await mockValidatorSet.getAddress());
                    await mockValidatorSet.setKeyGenMode(KeyGenMode.WriteAck);
                    await mockStaking.setStakingEpoch(epoch);

                    const calldata = keyGenHistory.interface.encodeFunctionData(
                        'writeAcks',
                        [epoch - 1, epoch + 1, [EmptyBytes]]
                    );

                    const caller = accounts[8];

                    const result = await txPermission.allowedTxTypes(
                        caller.address,
                        await keyGenHistory.getAddress(),
                        0,
                        0,
                        ethers.hexlify(calldata),
                    );

                    expect(result.typesMask).to.equal(AllowedTxTypeMask.Call);
                    expect(result.cache).to.be.false;
                });
            });

            describe('calls to ConnectivityTracker contract', async function () {
                it("should allow reportMissingConnectivity if callable", async function () {
                    const { txPermission, connectivityTracker } = await helpers.loadFixture(deployContractsFixture);

                    const gasPrice = await txPermission.minimumGasPrice();
                    const reporter = await ethers.getSigner(initialValidators[0]);

                    await helpers.mine(minReportAgeBlocks + 1n);

                    const latestBlockNum = await helpers.time.latestBlock();
                    const block = await ethers.provider.getBlock(latestBlockNum - 1);

                    const calldata = connectivityTracker.interface.encodeFunctionData(
                        'reportMissingConnectivity',
                        [
                            initialValidators[1],
                            block!.number,
                            block!.hash!
                        ]
                    );

                    const result = await txPermission.allowedTxTypes(
                        reporter.address,
                        await connectivityTracker.getAddress(),
                        0,
                        gasPrice,
                        ethers.hexlify(calldata),
                    );

                    expect(result.typesMask).to.equal(AllowedTxTypeMask.Call);
                    expect(result.cache).to.be.false;
                });

                it("should not allow reportMissingConnectivity if not callable", async function () {
                    const { txPermission, connectivityTracker } = await helpers.loadFixture(deployContractsFixture);

                    const gasPrice = await txPermission.minimumGasPrice();
                    const reporter = await ethers.getSigner(initialValidators[0]);

                    await helpers.mine(minReportAgeBlocks + 1n);

                    const latestBlockNum = await helpers.time.latestBlock();
                    const block = await ethers.provider.getBlock(latestBlockNum - 1);

                    const calldata = connectivityTracker.interface.encodeFunctionData(
                        'reportMissingConnectivity',
                        [
                            initialValidators[1],
                            block!.number,
                            ethers.ZeroHash
                        ]
                    );

                    const result = await txPermission.allowedTxTypes(
                        reporter.address,
                        await connectivityTracker.getAddress(),
                        0,
                        gasPrice,
                        ethers.hexlify(calldata),
                    );

                    expect(result.typesMask).to.equal(AllowedTxTypeMask.None);
                    expect(result.cache).to.be.false;
                });

                it("should allow reportReconnect if callable", async function () {
                    const { txPermission, connectivityTracker } = await helpers.loadFixture(deployContractsFixture);

                    const gasPrice = await txPermission.minimumGasPrice();
                    const reporter = await ethers.getSigner(initialValidators[0]);
                    const validator = initialValidators[1];

                    await helpers.mine(minReportAgeBlocks + 1n);

                    let latestBlockNum = await helpers.time.latestBlock();
                    let block = await ethers.provider.getBlock(latestBlockNum - 1);

                    expect(await connectivityTracker.connect(reporter).reportMissingConnectivity(
                        validator,
                        block!.number,
                        block!.hash!
                    ));

                    latestBlockNum = await helpers.time.latestBlock();
                    block = await ethers.provider.getBlock(latestBlockNum - 1);

                    const calldata = connectivityTracker.interface.encodeFunctionData(
                        'reportReconnect',
                        [
                            initialValidators[1],
                            block!.number,
                            block!.hash!
                        ]
                    );

                    const result = await txPermission.allowedTxTypes(
                        reporter.address,
                        await connectivityTracker.getAddress(),
                        0,
                        gasPrice,
                        ethers.hexlify(calldata),
                    );

                    expect(result.typesMask).to.equal(AllowedTxTypeMask.Call);
                    expect(result.cache).to.be.false;
                });

                it("should not allow reportReconnect if not callable", async function () {
                    const { txPermission, connectivityTracker } = await helpers.loadFixture(deployContractsFixture);

                    const gasPrice = await txPermission.minimumGasPrice();
                    const reporter = await ethers.getSigner(initialValidators[0]);

                    await helpers.mine(minReportAgeBlocks + 1n);

                    const latestBlockNum = await helpers.time.latestBlock();
                    const block = await ethers.provider.getBlock(latestBlockNum - 1);

                    const calldata = connectivityTracker.interface.encodeFunctionData(
                        'reportReconnect',
                        [
                            initialValidators[1],
                            block!.number,
                            ethers.ZeroHash
                        ]
                    );

                    const result = await txPermission.allowedTxTypes(
                        reporter.address,
                        await connectivityTracker.getAddress(),
                        0,
                        gasPrice,
                        ethers.hexlify(calldata),
                    );

                    expect(result.typesMask).to.equal(AllowedTxTypeMask.None);
                    expect(result.cache).to.be.false;
                });
            });
        });
    });
});<|MERGE_RESOLUTION|>--- conflicted
+++ resolved
@@ -492,11 +492,7 @@
 
                 await expect(
                     txPermission.connect(owner).setMinimumGasPrice(0)
-<<<<<<< HEAD
-                ).to.be.revertedWith('new value not within allowed range');
-=======
                 ).to.be.revertedWithCustomError(txPermission, "InvalidMinGasPrice");
->>>>>>> 321dbbc3
             });
 
             it("should set minimum gas price", async function () {
@@ -529,11 +525,7 @@
 
                 await expect(
                     txPermission.connect(owner).setBlockGasLimit(blockGasLimit)
-<<<<<<< HEAD
-                ).to.be.revertedWith('new value not within allowed range');
-=======
                 ).to.be.revertedWithCustomError(txPermission, "InvalidBlockGasLimit");
->>>>>>> 321dbbc3
             });
 
             it("should set block gas limit", async function () {
