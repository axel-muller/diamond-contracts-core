import fs from 'fs';
import fp from 'lodash/fp';
import { ethers } from "ethers";
import { HardhatRuntimeEnvironment } from "hardhat/types";

import { getInitializerData } from '@openzeppelin/hardhat-upgrades/dist/utils';

export class StakingParams {
    public _initialStakingAddresses?: string[];
    public _delegatorMinStake?: bigint;
    public _candidateMinStake?: bigint;
    public _maxStake?: bigint;
    public _stakingFixedEpochDuration?: bigint;
    public _stakingTransitionTimeframeLength?: bigint;
    public _stakingWithdrawDisallowPeriod?: bigint;

    constructor(init: Partial<StakingParams>) {
        Object.assign(this, init);
    }
}

export class NetworkConfiguration {
    public networkName?: string;
    public networkId?: string;
    public owner?: string;
    public publicKeys?: string[];
    public internetAddresses?: string[];
    public stakingParams?: StakingParams;

    public initialMiningAddresses?: string[];
    public initialStakingAddresses?: string[];
    public permittedAddresses?: string[];

<<<<<<< HEAD
    public parts: Array<string> = [];
    public acks: Array<Array<string>> = [];
=======
    public parts?: any[];
    public acks?: any[];
>>>>>>> 321dbbc3

    public minimumBlockTime?: number;
    public maximumBlockTime?: number;
    public validatorInactivityThreshold?: number;
    public minReportAgeBlocks?: number;

    static create(fileName: string): NetworkConfiguration {
        const instance = new NetworkConfiguration();

        const rawData = fs.readFileSync(fileName);
        const initData = JSON.parse(rawData.toString());

        if (!process.env.NETWORK_NAME) {
            throw new Error("Please set your NETWORK_NAME in a .env file");
        }

        if (!process.env.NETWORK_ID) {
            throw new Error("Please set your NETWORK_ID in a .env file");
        }

        if (!process.env.OWNER) {
            throw new Error("Please set your OWNER in a .env file");
        }

        instance.minimumBlockTime = Number.parseInt(process.env.MINIMUM_BLOCK_TIME ? process.env.MINIMUM_BLOCK_TIME : "0");
        instance.maximumBlockTime = Number.parseInt(process.env.MAXIMUM_BLOCK_TIME ? process.env.MAXIMUM_BLOCK_TIME : "0");
        instance.minReportAgeBlocks = Number.parseInt(process.env.MIN_REPORT_AGE_BLOCKS ? process.env.MIN_REPORT_AGE_BLOCKS : "10");

        instance.networkName = process.env.NETWORK_NAME;
        instance.networkId = process.env.NETWORK_ID;
        instance.owner = process.env.OWNER.trim();

        let initialValidators = initData.validators;
        for (let i = 0; i < initialValidators.length; i++) {
            initialValidators[i] = initialValidators[i].trim();
        }

        let stakingAddresses = initData.staking_addresses;
        for (let i = 0; i < stakingAddresses.length; i++) {
            stakingAddresses[i] = stakingAddresses[i].trim();
        }

        let internetAddresses = initData.ip_addresses;
        for (let i = 0; i < internetAddresses.length; i++) {
            internetAddresses[i] = internetAddresses[i].trim();
        }

        let publicKeys = initData.public_keys;
        for (let i = 0; i < publicKeys.length; i++) {
            publicKeys[i] = publicKeys[i].trim();
        }

<<<<<<< HEAD
        const newParts: string[] = [];
        initData.parts.forEach((x: string) => {
            newParts.push( '0x' + x);
=======
        const newParts = new Array<Uint8Array>();
        initData.parts.forEach((x: string) => {
            newParts.push(new Uint8Array(Buffer.from(x)));
>>>>>>> 321dbbc3
        });

        const newAcks = new Array<Array<Uint8Array>>();
        for (const ack of initData.acks) {
            const ackResults = new Array<Uint8Array>();

            ack.forEach((x: string) => {
                ackResults.push(new Uint8Array(Buffer.from(x)));
            })

            newAcks.push(ackResults);
        }

        instance.publicKeys = fp.flatMap((x: string) => [x.substring(0, 66), '0x' + x.substring(66, 130)])(publicKeys);
        instance.initialMiningAddresses = initialValidators;
        instance.initialStakingAddresses = stakingAddresses;
        instance.internetAddresses = internetAddresses;
        instance.permittedAddresses = [instance.owner];

        instance.parts = newParts;
<<<<<<< HEAD
        let newAcks : Array<Array<string>> = [];

        // initData.acks
        initData.acks.forEach((acksValidator: Array<string>) => {
            let acks : Array<string> = [];
            acksValidator.forEach((ack: string) => {
                acks.push( '0x' + ack);
            });
            newAcks.push(acks);
        });

=======
>>>>>>> 321dbbc3
        instance.acks = newAcks;

        const stakingEpochDuration = process.env.STAKING_EPOCH_DURATION;
        const stakeWithdrawDisallowPeriod = process.env.STAKE_WITHDRAW_DISALLOW_PERIOD;
        const stakingTransitionWindowLength = process.env.STAKING_TRANSITION_WINDOW_LENGTH;
        const stakingMinStakeForValidatorString = process.env.STAKING_MIN_STAKE_FOR_VALIDATOR;
        const stakingMinStakeForDelegatorString = process.env.STAKING_MIN_STAKE_FOR_DELEGATOR;
        const validatorInactivityThresholdString = process.env.VALIDATOR_INACTIVITY_THRESHOLD;

<<<<<<< HEAD
        
=======
>>>>>>> 321dbbc3
        let stakingMinStakeForValidator = ethers.parseEther('1');
        if (stakingMinStakeForValidatorString) {
            stakingMinStakeForValidator = ethers.parseEther(stakingMinStakeForValidatorString);
        }

        let stakingMinStakeForDelegator = ethers.parseEther('1');
        if (stakingMinStakeForDelegatorString) {
            stakingMinStakeForDelegator = ethers.parseEther(stakingMinStakeForDelegatorString);
        }

        instance.validatorInactivityThreshold = 365 * 86400 // 1year
        if (validatorInactivityThresholdString) {
            instance.validatorInactivityThreshold = parseInt(validatorInactivityThresholdString);
        }

        let stakingMaxStakeForValidator = ethers.parseEther('50000');

        
        instance.stakingParams = new StakingParams({
            _initialStakingAddresses: instance.initialStakingAddresses,
            _delegatorMinStake: stakingMinStakeForDelegator,
            _candidateMinStake: stakingMinStakeForValidator,
            _maxStake: stakingMaxStakeForValidator,
            _stakingFixedEpochDuration: BigInt(stakingEpochDuration!),
            _stakingTransitionTimeframeLength: BigInt(stakingTransitionWindowLength!),
            _stakingWithdrawDisallowPeriod: BigInt(stakeWithdrawDisallowPeriod!),
        });

        return instance;
    }
}

export class SpecialContract {
    public name?: string;
    public address?: string;
    public bytecode?: string;

    public constructor(
        name?: string,
        address?: string,
        bytecode?: string
    ) {
        this.name = name;
        this.address = address;
        this.bytecode = bytecode;
    }

    async compileContract(hre: HardhatRuntimeEnvironment, args: any[]) {
        const factory = await hre.ethers.getContractFactory(this.name!);
        const tx = await factory.getDeployTransaction(...args);

        this.bytecode = tx.data;
    }

    toSpecAccount(balance: number) {
        return {
            [this.address!]: {
                balance: balance.toString(),
                constructor: this.bytecode!
            }
        };
    }
}

export class CoreContract {
    public name?: string;
    public proxyAddress?: string;
    public proxyBytecode?: string;
    public implementationAddress?: string;
    public implementationBytecode?: string;

    public constructor(
        name?: string,
        proxyAddress?: string,
        implementationAddress?: string,
        proxyBytecode?: string,
        implementationBytecode?: string
    ) {
        this.name = name;
        this.proxyAddress = proxyAddress;
        this.proxyBytecode = proxyBytecode;
        this.implementationAddress = implementationAddress;
        this.implementationBytecode = implementationBytecode;
    }

    isProxy(): boolean {
        return this.proxyAddress !== '';
    }

    async compileProxy(
        hre: HardhatRuntimeEnvironment,
        proxyContractName: string,
        logicAddress: string,
        ownerAddress: string,
        args: any[]
    ) {
        const proxyFactory = await hre.ethers.getContractFactory(proxyContractName);
        const contractFactory = await hre.ethers.getContractFactory(this.name!);

        const initializerData = getInitializerData(contractFactory.interface, args, 'initialize')
<<<<<<< HEAD
        const tx = await proxyFactory.getDeployTransaction(logicAddress, adminAddress, initializerData);
=======
        const tx = await proxyFactory.getDeployTransaction(logicAddress, ownerAddress, initializerData);
>>>>>>> 321dbbc3

        this.proxyBytecode = tx.data;
    }

    async compileContract(hre: HardhatRuntimeEnvironment) {
        const factory = await hre.ethers.getContractFactory(this.name!);

        this.implementationBytecode = factory.bytecode;
    }

    toSpecAccount(useUpgradeProxy: boolean, initialBalance: number) {
        let spec : { [id: string] : any; } = {};

        if (useUpgradeProxy) {
            spec[this.implementationAddress!] = {
                balance: '0',
                constructor: this.implementationBytecode
            };

            spec[this.proxyAddress!] = {
                balance: initialBalance.toString(),
                constructor: this.proxyBytecode
            };
        } else {
            spec[this.proxyAddress!] = {
                balance: initialBalance.toString(),
                constructor: this.implementationBytecode
            }
        }

        return spec;
    }
}

export class InitialContractsConfiguration {
<<<<<<< HEAD
    public core: CoreContract[] = [];
    public admin?: SpecialContract;
=======
    public core: CoreContract[];
>>>>>>> 321dbbc3
    public registry?: SpecialContract;

    static fromJSON(json: any): InitialContractsConfiguration {
        const instance = new InitialContractsConfiguration();

        for (const [key, value] of Object.entries(json)) {
            if (key == 'core') {
                instance[key] = (value as Array<any>).map(x => new CoreContract(...(Object.values(x as any) as [])));
            }

            if (key == 'registry') {
                instance[key] = new SpecialContract(...(Object.values(value as any) as []));
            }
        }

        return instance;
    }

    static fromFile(fileName: string): InitialContractsConfiguration {
        const rawData = fs.readFileSync(fileName);
        const jsonData = JSON.parse(rawData.toString());

        return InitialContractsConfiguration.fromJSON(jsonData);
    }

    getAddress(name: string): string | undefined {
        const found = this.core.find(obj => obj.name === name);

<<<<<<< HEAD
        
=======
>>>>>>> 321dbbc3
        return found ? found.proxyAddress : ethers.ZeroAddress;
    }

    getContractInitializerArgs(
        contractName: string,
        config: NetworkConfiguration,
    ) {
        switch (contractName) {
            case 'ValidatorSetHbbft':
                return [
                    config.owner,
                    this.getAddress('BlockRewardHbbft'),
                    this.getAddress('RandomHbbft'),
                    this.getAddress('StakingHbbft'),
                    this.getAddress('KeyGenHistory'),
                    config.validatorInactivityThreshold,
                    config.initialMiningAddresses,
                    config.initialStakingAddresses
                ];
            case 'BlockRewardHbbft':
                return [
                    config.owner,
                    this.getAddress('ValidatorSetHbbft'),
                    this.getAddress('ConnectivityTrackerHbbft')
                ];
            case 'RandomHbbft':
                return [
                    config.owner,
                    this.getAddress('ValidatorSetHbbft'),
                ];
            case 'TxPermissionHbbft':
                return [
                    config.permittedAddresses,
                    this.getAddress('CertifierHbbft'),
                    this.getAddress('ValidatorSetHbbft'),
                    this.getAddress('KeyGenHistory'),
                    this.getAddress('ConnectivityTrackerHbbft'),
                    config.owner
                ];
            case 'CertifierHbbft':
                return [
                    config.permittedAddresses,
                    this.getAddress('ValidatorSetHbbft'),
                    config.owner
                ];
            case 'KeyGenHistory':
                return [
                    config.owner,
                    this.getAddress('ValidatorSetHbbft'),
                    config.initialMiningAddresses,
                    config.parts,
                    config.acks
                ];
            case 'StakingHbbft':
                return [
                    config.owner,
                    {
                        _validatorSetContract: this.getAddress('ValidatorSetHbbft'),
                        ...config.stakingParams
                    },
                    config.publicKeys,
                    config.internetAddresses
                ];
            case 'ConnectivityTrackerHbbft':
                return [
                    config.owner,
                    this.getAddress('ValidatorSetHbbft'),
                    this.getAddress('StakingHbbft'),
                    this.getAddress('BlockRewardHbbft'),
                    config.minReportAgeBlocks
                ];
            case 'Registry':
                return [
                    this.getAddress('CertifierHbbft'),
                    config.owner
                ];
            default:
                return [];
        }
    }
}<|MERGE_RESOLUTION|>--- conflicted
+++ resolved
@@ -31,13 +31,8 @@
     public initialStakingAddresses?: string[];
     public permittedAddresses?: string[];
 
-<<<<<<< HEAD
-    public parts: Array<string> = [];
-    public acks: Array<Array<string>> = [];
-=======
     public parts?: any[];
     public acks?: any[];
->>>>>>> 321dbbc3
 
     public minimumBlockTime?: number;
     public maximumBlockTime?: number;
@@ -90,27 +85,10 @@
             publicKeys[i] = publicKeys[i].trim();
         }
 
-<<<<<<< HEAD
         const newParts: string[] = [];
         initData.parts.forEach((x: string) => {
             newParts.push( '0x' + x);
-=======
-        const newParts = new Array<Uint8Array>();
-        initData.parts.forEach((x: string) => {
-            newParts.push(new Uint8Array(Buffer.from(x)));
->>>>>>> 321dbbc3
         });
-
-        const newAcks = new Array<Array<Uint8Array>>();
-        for (const ack of initData.acks) {
-            const ackResults = new Array<Uint8Array>();
-
-            ack.forEach((x: string) => {
-                ackResults.push(new Uint8Array(Buffer.from(x)));
-            })
-
-            newAcks.push(ackResults);
-        }
 
         instance.publicKeys = fp.flatMap((x: string) => [x.substring(0, 66), '0x' + x.substring(66, 130)])(publicKeys);
         instance.initialMiningAddresses = initialValidators;
@@ -119,7 +97,6 @@
         instance.permittedAddresses = [instance.owner];
 
         instance.parts = newParts;
-<<<<<<< HEAD
         let newAcks : Array<Array<string>> = [];
 
         // initData.acks
@@ -131,8 +108,6 @@
             newAcks.push(acks);
         });
 
-=======
->>>>>>> 321dbbc3
         instance.acks = newAcks;
 
         const stakingEpochDuration = process.env.STAKING_EPOCH_DURATION;
@@ -142,10 +117,7 @@
         const stakingMinStakeForDelegatorString = process.env.STAKING_MIN_STAKE_FOR_DELEGATOR;
         const validatorInactivityThresholdString = process.env.VALIDATOR_INACTIVITY_THRESHOLD;
 
-<<<<<<< HEAD
         
-=======
->>>>>>> 321dbbc3
         let stakingMinStakeForValidator = ethers.parseEther('1');
         if (stakingMinStakeForValidatorString) {
             stakingMinStakeForValidator = ethers.parseEther(stakingMinStakeForValidatorString);
@@ -246,11 +218,7 @@
         const contractFactory = await hre.ethers.getContractFactory(this.name!);
 
         const initializerData = getInitializerData(contractFactory.interface, args, 'initialize')
-<<<<<<< HEAD
-        const tx = await proxyFactory.getDeployTransaction(logicAddress, adminAddress, initializerData);
-=======
         const tx = await proxyFactory.getDeployTransaction(logicAddress, ownerAddress, initializerData);
->>>>>>> 321dbbc3
 
         this.proxyBytecode = tx.data;
     }
@@ -286,12 +254,7 @@
 }
 
 export class InitialContractsConfiguration {
-<<<<<<< HEAD
-    public core: CoreContract[] = [];
-    public admin?: SpecialContract;
-=======
     public core: CoreContract[];
->>>>>>> 321dbbc3
     public registry?: SpecialContract;
 
     static fromJSON(json: any): InitialContractsConfiguration {
@@ -320,10 +283,7 @@
     getAddress(name: string): string | undefined {
         const found = this.core.find(obj => obj.name === name);
 
-<<<<<<< HEAD
         
-=======
->>>>>>> 321dbbc3
         return found ? found.proxyAddress : ethers.ZeroAddress;
     }
 
