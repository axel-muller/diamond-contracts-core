--- conflicted
+++ resolved
@@ -83,28 +83,6 @@
         spec.params.transactionPermissionContract = initialContracts.getAddress("TxPermissionHbbft");
         spec.params.transactionPermissionContractTransition = '0x0';
         
-        // spec.params.registrar = initialContracts.registry?.address;
-
-<<<<<<< HEAD
-
-        // await initialContracts.registry!.compileContract(
-        //     hre,
-        //     [
-        //         initialContracts.getAddress("CertifierHbbft"),
-        //         networkConfig.owner
-        //     ]
-        // );
-=======
-        console.log("compiling registry contract.");
-        await initialContracts.registry!.compileContract(
-            hre,
-            [
-                initialContracts.getAddress("CertifierHbbft"),
-                networkConfig.owner
-            ]
-        );
->>>>>>> 3227c4f3
-
         spec.accounts = {
             ...spec.accounts
         };
